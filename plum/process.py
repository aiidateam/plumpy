--- conflicted
+++ resolved
@@ -158,15 +158,9 @@
         return "\n".join(desc)
 
     @classmethod
-<<<<<<< HEAD
-    def run(cls, inputs=None):
-        p = cls.new_instance(inputs)
-        p.start()
-=======
     def run(cls, **kwargs):
         p = cls.new_instance(kwargs)
-        p.run_until_complete()
->>>>>>> 264fd3a9
+        p.start()
         return p.outputs
 
     @classmethod
