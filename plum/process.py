--- conflicted
+++ resolved
@@ -9,13 +9,9 @@
 import time
 import sys
 
-<<<<<<< HEAD
-from future.utils import raise_from
+from future.utils import raise_from, with_metaclass
 import apricotpy
 import apricotpy.persistable
-=======
-from future.utils import with_metaclass
->>>>>>> 64761734
 
 import plum.stack as _stack
 from plum.process_listener import ProcessListener
@@ -680,22 +676,13 @@
 
     def _check_outputs(self):
         # Check that the necessary outputs have been emitted
-<<<<<<< HEAD
-        for name, port in self.spec().outputs.iteritems():
+        for name, port in self.spec().outputs.items():
             try:
                 port.validate(self._outputs.get(name, None))
             except ValidationError as err:
                 raise_from(err, ValidationError(
                     "Process {} failed because {}".format(self.get_name(), err)
                 ))
-=======
-        for name, port in self.spec().outputs.items():
-            valid, msg = port.validate(self._outputs.get(name, None))
-            if not valid:
-                raise RuntimeError(
-                    "Process {} failed because {}".format(self.get_name(), msg)
-                )
->>>>>>> 64761734
 
     def _loop_check(self):
         assert self.in_loop(), "The process is not in the event loop"
