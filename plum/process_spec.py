<<<<<<< HEAD
# -*- coding: utf-8 -*-
from collections import defaultdict
from plum.port import InputPort, InputGroupPort, OutputPort, \
    DynamicOutputPort, DynamicInputPort, PortNamespace
from plum._base import LOGGER
from plum.utils import protected
=======
import logging
from plum.port import InputPort, InputGroupPort, OutputPort, \
    DynamicOutputPort, DynamicInputPort

LOGGER = logging.getLogger(__name__)
>>>>>>> 8452de4e


class ProcessSpec(object):
    """
    A class that defines the specifications of a :class:`plum.process.Process`,
    this includes what its inputs, outputs, etc are.

    All methods to modify the spec should have declarative names describe the
    spec e.g.: input, output

    Every Process class has one of these.
    """
    INPUT_PORT_TYPE = InputPort
    DYNAMIC_INPUT_PORT_TYPE = DynamicInputPort
    INPUT_GROUP_PORT_TYPE = InputGroupPort

    def __init__(self):
        self._inputs = PortNamespace()
        self._outputs = PortNamespace()
        self._exposed_inputs = defaultdict(lambda: defaultdict(list))
        self._validator = None
        self._sealed = False

    def seal(self):
        """
        Seal this specification disallowing any further changes.
        """
        self._sealed = True

    @property
    def sealed(self):
        """
        Indicates if the spec is sealed or not.

        :return: True if sealed, False otherwise
        :rtype: bool
        """
        return self._sealed

    def get_description(self):
        """
        Get a text description of this process specification.

        :return: A text description
        :rtype: str
        """
        desc = []
        if self.inputs:
            desc.append("Inputs")
            desc.append("======")
            desc.append("".join([p.get_description() for k, p in
                                 sorted(self.inputs.items(),
                                        key=lambda x: x[0])]))

        if self.outputs:
            desc.append("Outputs")
            desc.append("=======")
            desc.append("".join([p.get_description() for k, p in
                                 sorted(self.outputs.items(),
                                        key=lambda x: x[0])]))

        return "\n".join(desc)

    # region Inputs
    @property
    def inputs(self):
        """
        Get the inputs of the process specification

        :return: The inputs
        :rtype: dict
        """
        return self._inputs

    def get_input(self, name):
        try:
            return self._inputs[name]
        except KeyError:
            raise ValueError("Unknown input '{}'".format(name))

    def get_dynamic_input(self):
        return self._inputs.get(DynamicInputPort.NAME, None)

    def has_input(self, name):
        return name in self._inputs

    def input(self, name, **kwargs):
        """
        Define an Process input.

        :param name: The name of the input.
        :param kwargs: The input port options.
        """
        self.input_port(name, self.INPUT_PORT_TYPE(name, **kwargs))

    def dynamic_input(self, **kwargs):
        self.input_port(self.DYNAMIC_INPUT_PORT_TYPE.NAME,
                        self.DYNAMIC_INPUT_PORT_TYPE(**kwargs))

    def no_dynamic_input(self):
        try:
            self.remove_input(DynamicInputPort.NAME)
        except KeyError:
            pass

    def has_dynamic_input(self):
        return self.has_input(DynamicInputPort.NAME)

    def input_group(self, name, **kwargs):
        self.input_port(name, self.INPUT_GROUP_PORT_TYPE(name, **kwargs))

    def input_port(self, name, port):
        if self.sealed:
            raise RuntimeError("Cannot add an input after spec is sealed")
        if not isinstance(port, InputPort):
            raise TypeError("Input port must be an instance of InputPort")
        if name in self._inputs:
            LOGGER.info("Overwriting existing input '{}'.".format(name))

        self._inputs[name] = port

    def remove_input(self, name):
        if self.sealed:
            raise RuntimeError("Cannot remove an input after spec is sealed")
        self._inputs.pop(name)

    # endregion

    # region Outputs
    @property
    def outputs(self):
        return self._outputs

    def get_output(self, name):
        return self._outputs[name]

    def get_dynamic_output(self):
        return self._outputs.get(DynamicOutputPort.NAME, None)

    def has_output(self, name):
        return name in self._outputs

    def has_dynamic_output(self):
        return self.has_output(DynamicOutputPort.NAME)

    def output(self, name, **kwargs):
        self.output_port(name, OutputPort(name, **kwargs))

    def optional_output(self, name, **kwargs):
        self.output_port(name, OutputPort(name, required=False, **kwargs))

    def output_port(self, name, port):
        if self.sealed:
            raise RuntimeError("Cannot add an output after spec is sealed")
        if not isinstance(port, OutputPort):
            raise TypeError("Output port must be an instance of OutputPort")
        if name in self._outputs:
            LOGGER.info("Overwriting existing output '{}'.".format(name))

        self._outputs[name] = port

    def dynamic_output(self, **kwargs):
        self.output_port(
            DynamicOutputPort.NAME, DynamicOutputPort(**kwargs))

    def no_dynamic_output(self):
        try:
            self.remove_output(DynamicOutputPort.NAME)
        except KeyError:
            pass

    def remove_output(self, name):
        if self.sealed:
            raise RuntimeError("Cannot remove an input after spec is sealed")
        self._outputs.pop(name)

    # end region

    def validator(self, fn):
        """
        Supply a validator function.  This should be a function that takes two
        arguments: spec and inputs where spec will be this specification and
        inputs will be a dictionary of inputs to be validated.  It should
        return a tuple of bool, str|None where the bool indicates if the inputs
        are valid and the str can optionally be used to provide a message with
        a description of the problems(s) or it can be None.

        :param fn: The validation function
        :return: valid or not, error string|None
        :rtype: tuple(bool, str|None)
        """
        self._validator = fn

    def validate(self, inputs=None):
        """
        This will validate a dictionary of inputs to make sure they are valid
        according to this specification.

        :param inputs: The inputs dictionary
        :type inputs: dict
        :return: A tuple indicating if the input is valid or not and an
            optional error message
        :rtype: tuple(bool, str or None)
        """
        if inputs is None:
            inputs = {}

        # Check the inputs meet the requirements
        if not self.has_dynamic_input():
            unexpected = set(inputs.keys()) - set(self.inputs.keys())
            if unexpected:
                return False, \
                       "Unexpected inputs found: '{}'.  If you want to allow " \
                       "dynamic inputs add dynamic_input() to the spec " \
                       "definition.".format(unexpected)

        for name, port in self.inputs.items():
            valid, msg = port.validate(inputs.get(name, None))
            if not valid:
                return False, msg

        if self._validator is not None:
            valid, msg = self._validator(self, inputs)
            if not valid:
                return False, msg

        return True, None

    def expose_inputs(self, process_class, namespace=None, exclude=(), include=None):
        """
        This method allows one to automatically add the inputs from another
        Process to this ProcessSpec. The optional namespace argument can be
        used to group the exposed inputs in a separated PortNamespace

        :param process_class: the Process class whose inputs to expose
        :param namespace: a namespace in which to place the exposed inputs
        :param exclude: list or tuple of input keys to exclude from being exposed
        """
        if exclude and include is not None:
            raise ValueError('exclude and include are mutually exclusive')

        if namespace:
            self._inputs[namespace] = PortNamespace(namespace)
            port_namespace = self._inputs[namespace]
        else:
            port_namespace = self._inputs

        exposed_inputs_list = self._exposed_inputs[namespace][process_class]

        for name, port in process_class.spec().inputs.iteritems():

            if name.startswith('_') or name == 'dynamic':
                continue

            if include is not None:
                if name not in include:
                    continue
            else:
                if name in exclude:
                    continue

            port_namespace[name] = port
            exposed_inputs_list.append(name)<|MERGE_RESOLUTION|>--- conflicted
+++ resolved
@@ -1,17 +1,10 @@
-<<<<<<< HEAD
 # -*- coding: utf-8 -*-
+import logging
 from collections import defaultdict
 from plum.port import InputPort, InputGroupPort, OutputPort, \
     DynamicOutputPort, DynamicInputPort, PortNamespace
-from plum._base import LOGGER
-from plum.utils import protected
-=======
-import logging
-from plum.port import InputPort, InputGroupPort, OutputPort, \
-    DynamicOutputPort, DynamicInputPort
 
 LOGGER = logging.getLogger(__name__)
->>>>>>> 8452de4e
 
 
 class ProcessSpec(object):
