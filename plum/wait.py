--- conflicted
+++ resolved
@@ -9,182 +9,4 @@
     """
 
     def __str__(self):
-<<<<<<< HEAD
-        return self.__class__.__name__
-
-    @abstractmethod
-    def wait(self, timeout=None):
-        """
-        Wait for something.
-
-        :param timeout: The waiting timeout
-        :return: True if the something happened, False otherwise
-        """
-        pass
-
-    @abstractmethod
-    def interrupt(self):
-        pass
-
-    @protected
-    def save_instance_state(self, out_state):
-        """
-        Save the current state of this wait on.  Subclassing methods should
-        call the superclass method.
-
-        If a subclassing wait on is unable to save state because, for example,
-        it depends on something that is only available at runtime then it
-        should raise a :class:`Unsupported` error
-
-        :param out_state: The bundle to save the state into
-        """
-        out_state[self.CLASS_NAME] = fullname(self)
-
-
-class WaitEvent(object):
-    """
-    An event that can be waited upon.
-    """
-
-    def __init__(self):
-        self._timeout = threading.Condition()
-        self._interrupted = False
-
-    def wait(self, timeout=None):
-        """
-        Wait for the event to happen with an optional timeout.  Waiting can
-        be interrupted by calling interrupt() from a different thread in which
-        case an Interrupted() exception will be raised.
-        
-        :param timeout: The wait timeout
-        :type timeout: float
-        :return: True if the event happened, False otherwise
-        """
-        with self._timeout:
-            self._interrupted = False
-            if not self._timeout.wait(timeout):
-                return False
-            else:
-                if self._interrupted:
-                    raise Interrupted()
-                else:
-                    return True
-
-    def interrupt(self):
-        """
-        If another thread is waiting on this event, interrupt it.  Otherwise
-        this call has no effect.
-        """
-        with self._timeout:
-            self._interrupted = True
-            self._timeout.notify_all()
-
-    def set(self):
-        """
-        Set the event as having happened.  If someone was waiting on this event
-        they will have True returned from the wait() call.
-        """
-        with self._timeout:
-            self._timeout.notify_all()
-
-
-class WaitOnEvent(WaitOn):
-    def __init__(self):
-        super(WaitOnEvent, self).__init__()
-        self._init()
-
-    @override
-    def load_instance_state(self, saved_state):
-        super(WaitOnEvent, self).load_instance_state(saved_state)
-        self._init()
-
-    @override
-    def wait(self, timeout=None):
-        return self._wait_event.wait(timeout)
-
-    @override
-    def interrupt(self):
-        self._wait_event.interrupt()
-
-    @protected
-    def set(self):
-        self._wait_event.set()
-
-    def _init(self):
-        self._wait_event = WaitEvent()
-
-
-class WaitOnOneOff(WaitOn):
-    """
-    Wait on an event that happens once.  After it has happened, subsequent calls
-    to wait() will return True immediately.
-    """
-
-    def __init__(self):
-        super(WaitOnOneOff, self).__init__()
-        self._occurred = False
-        self._timeout = threading.Event()
-
-    def wait(self, timeout=None):
-        if not self._timeout.wait(timeout):
-            return False
-        else:
-            if self._occurred:
-                return True
-            else:
-                self._timeout.clear()
-                raise Interrupted()
-
-    def interrupt(self):
-        self._timeout.set()
-
-    def save_instance_state(self, out_state):
-        super(WaitOnOneOff, self).save_instance_state(out_state)
-        out_state['occurred'] = self._occurred
-
-    def load_instance_state(self, saved_state):
-        super(WaitOnOneOff, self).load_instance_state(saved_state)
-        self._timeout = threading.Event()
-        self._occurred = saved_state['occurred']
-        if self._occurred:
-            self._timeout.set()
-
-    def has_occurred(self):
-        return self._occurred
-
-    def set(self):
-        """
-        Set the event as having occurred.
-        """
-        self._occurred = True
-        self._timeout.set()
-
-
-def create_from(bundle):
-    """
-    Load a WaitOn from a save instance state.
-
-    :param bundle: The saved instance state
-    :return: The wait on with its state as it was when it was saved
-    :rtype: :class:`WaitOn`
-    """
-    class_name = bundle[WaitOn.CLASS_NAME]
-    wait_on_class = bundle.get_class_loader().load_class(class_name)
-    return wait_on_class.create_from(bundle)
-
-
-class Unsavable(object):
-    """
-    A mixin used to make a wait on unable to be saved or loaded
-    """
-
-    @override
-    def save_instance_state(self, out_state):
-        raise Unsupported("This WaitOn cannot be saved")
-
-    @override
-    def load_instance_state(self, saved_state):
-        raise Unsupported("This WaitOn cannot be loaded")
-=======
-        return self.__class__.__name__
->>>>>>> baf3bfc0
+        return self.__class__.__name__