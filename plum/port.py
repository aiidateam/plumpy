# -*- coding: utf-8 -*-

from abc import ABCMeta
import collections
import logging

<<<<<<< HEAD
from future.utils import raise_from

from .exceptions import ValidationError
=======
from future.utils import with_metaclass
>>>>>>> 64761734

_LOGGER = logging.getLogger(__name__)

_NULL = ()


class ValueSpec(with_metaclass(ABCMeta, object)):
    """
    Specifications relating to a general input/output value including
    properties like whether it is required, valid types, the help string, etc.
    """

    def __init__(self, name, valid_type=None, help=None, required=True,
                 validator=None):
        self._name = name
        self._valid_type = valid_type
        self._help = help
        self._required = required
        self._validator = validator

    def __str__(self):
        return self.get_description()

    def get_description(self):
        desc = ["{}".format(self.name)]
        if self.valid_type:
            desc.append("valid type(s): {}".format(self.valid_type))
        if self.help:
            desc.append("help: {}".format(self.help))
        if self.required:
            desc.append("required: {}".format(self.required))
        return ", ".join(desc)

    @property
    def name(self):
        return self._name

    @property
    def valid_type(self):
        return self._valid_type

    @property
    def help(self):
        return self._help

    @property
    def required(self):
        return self._required

    @property
    def validator(self):
        return self._validator

    def validate(self, value):
        if value is None:
            if self._required:
                raise ValidationError(
                    "required value was not provided for '{}'".format(self.name)
                )
        else:
            if not self._check_type(value):
                raise ValidationError(
                    "value '{}' is not of the right type. Got '{}', expected '{}'".format(
                        self.name, type(value), self._valid_type
                    )
                )

        if self._validator is not None:
            result = self._validator(value)
            if isinstance(result, collections.Sequence):
                assert (len(result) == 2), "Invalid validator return type"
                valid, msg = result
                if not valid:
                    raise ValidationError(msg)
            elif result is False:
                raise ValidationError("Value failed validation")

    def _check_type(self, value):
        return self._valid_type is None or isinstance(value, self._valid_type)


class Attribute(ValueSpec):
    def __init__(self, name, valid_type=None, help=None, default=_NULL, required=False):
        super(Attribute, self).__init__(name, valid_type=valid_type,
                                        help=help, required=required)
        self._default = default

    @property
    def default(self):
        return self._default


class Port(with_metaclass(ABCMeta, ValueSpec)):
    pass


class InputPort(Port):
    """
    A simple input port for a value being received by a workflow.
    """

    @staticmethod
    def required_override(required, default):
        """
        If a default is specified an input should no longer be marked
        as required. Otherwise the input should always be marked explicitly
        to be not required even if a default is specified.
        """
        if default is _NULL:
            return required
        else:
            return False

    def __init__(self, name, valid_type=None, help=None, default=_NULL,
                 required=True, validator=None, serialize_fct=None):
        super(InputPort, self).__init__(
            name, valid_type=valid_type, help=help, required=InputPort.required_override(required, default),
            validator=validator)

        if required is not InputPort.required_override(required, default):
            _LOGGER.info("the required attribute for the input port '{}' was overridden "
                         "because a default was specified".format(name))

        if default is not _NULL:
            try:
                self.validate(default)
            except ValidationError as err:
                raise_from(err, ValidationError("Invalid default value: {}".format(err)))

        self._default = default
        self._serialize_fct = serialize_fct

    def evaluate(self, value):
        value = self._serialize(value)
        self.validate(value)
        return value

    def _serialize(self, value):
        if not self._check_type(value):
            value = self._serialize_fct(value)
        return value

    def __str__(self):
        desc = [super(InputPort, self).__str__()]
        if self.default:
            desc.append(str(self.default))

        return "->" + ",".join(desc)

    @property
    def default(self):
        return self._default


class InputGroupPort(InputPort):
    """
    An input group, this corresponds to a mapping where if validation is used
    then each value is checked to meet the validation criteria rather than
    the whole input itself.
    """

    def __init__(self, name, valid_type=None, help=None, default=_NULL,
                 required=False):
        # We have to set _valid_inner_type before calling the super constructor
        # because it will call validate on the default value (if supplied)
        # which in turn needs this value to be set.
        if default is not _NULL and not isinstance(default, collections.Mapping):
            raise ValueError("Input group default must be of type Mapping")
        self._valid_inner_type = valid_type

        super(InputGroupPort, self).__init__(
            name, valid_type=dict, help=help, default=default,
            required=required)

    @property
    def default(self):
        return self._default

    def validate(self, value):
        super(InputGroupPort, self).validate(value)

        if value is not None and self._valid_inner_type is not None:
            # Check that all the members of the dictionary are of the right type
            for k, v in value.items():
                if not isinstance(v, self._valid_inner_type):
                    raise ValidationError(
                        "Group port value {} is not of the right type. Should be of type {}, but is {}.".format(
                            k, self._valid_inner_type, type(v)
                        )
                    )

class DynamicInputPort(InputPort):
    """
    A dynamic output port represents the fact that a Process can emit outputs
    that weren't defined beforehand
    """
    NAME = "dynamic"

    def __init__(self, valid_type=None, help_=None):
        super(DynamicInputPort, self).__init__(
            self.NAME, valid_type=valid_type, help=help_, required=False)


class OutputPort(Port):
    def __init__(self, name, valid_type=None, required=True, help=None):
        super(OutputPort, self).__init__(name, valid_type, help=help)
        self._required = required

    @property
    def required(self):
        return self._required


class DynamicOutputPort(OutputPort):
    """
    A dynamic output port represents the fact that a Process can emit outputs
    that weren't defined beforehand
    """
    NAME = "dynamic"

    def __init__(self, valid_type=None):
        super(DynamicOutputPort, self).__init__(
            self.NAME, valid_type=valid_type, required=False)<|MERGE_RESOLUTION|>--- conflicted
+++ resolved
@@ -4,13 +4,9 @@
 import collections
 import logging
 
-<<<<<<< HEAD
-from future.utils import raise_from
+from future.utils import raise_from, with_metaclass
 
 from .exceptions import ValidationError
-=======
-from future.utils import with_metaclass
->>>>>>> 64761734
 
 _LOGGER = logging.getLogger(__name__)
 
