--- conflicted
+++ resolved
@@ -1,25 +1,16 @@
 from tornado import ioloop
 import logging
-from .base import *
 from .events import *
 from .exceptions import *
 from .futures import *
-<<<<<<< HEAD
 from .process import *
 from . import stack
-=======
 from .mixins import *
-from . import process
->>>>>>> 9340d60a
 from .utils import *
 from . import persistence
 
 __all__ = (events.__all__ + exceptions.__all__ + process.__all__ +
-<<<<<<< HEAD
-           utils.__all__ + futures.__all__ + base.__all__ + ['stack'])
-=======
-           utils.__all__ + futures.__all__ + base.__all__ + mixins.__all__)
->>>>>>> 9340d60a
+           utils.__all__ + futures.__all__ + mixins.__all__ + ['stack'])
 
 PersistableEventLoop = ioloop
 Bundle = persistence.Bundle
