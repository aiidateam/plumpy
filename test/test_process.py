import apricotpy
import plum
from plum import loop_factory
from plum import Process, ProcessState
from plum.test_utils import DummyProcess, ExceptionProcess, DummyProcessWithOutput, TEST_PROCESSES, ProcessSaver, \
    check_process_against_snapshots, \
    WaitForSignalProcess
from plum.test_utils import ProcessListenerTester
from plum.utils import override
from plum.wait_ons import run_until, WaitOnProcessState
<<<<<<< HEAD
from plum.exceptions import ValidationError
from util import TestCase
=======
from .util import TestCase
>>>>>>> 64761734


class ForgetToCallParent(Process):
    @classmethod
    def define(cls, spec):
        super(ForgetToCallParent, cls).define(spec)
        spec.input('forget_on', valid_type=str)

    @override
    def _run(self, forget_on):
        pass

    @override
    def on_create(self):
        if self.inputs.forget_on != 'create':
            super(ForgetToCallParent, self).on_create()

    @override
    def on_start(self):
        if self.inputs.forget_on != 'start':
            super(ForgetToCallParent, self).on_start()

    @override
    def on_run(self):
        if self.inputs.forget_on != 'run':
            super(ForgetToCallParent, self).on_start()

    @override
    def on_fail(self, exc_info):
        if self.inputs.forget_on != 'fail':
            super(ForgetToCallParent, self).on_start()

    @override
    def on_finish(self):
        if self.inputs.forget_on != 'finish':
            super(ForgetToCallParent, self).on_start()

    @override
    def on_stop(self):
        if self.inputs.forget_on != 'stop':
            super(ForgetToCallParent, self).on_start()


class TestProcess(TestCase):
    def setUp(self):
        super(TestProcess, self).setUp()
        self.loop = loop_factory()

    def test_spec(self):
        """
        Check that the references to specs are doing the right thing...
        """
        dp = self.loop.create(DummyProcess)
        self.assertIsNot(DummyProcess.spec(), Process.spec())
        self.assertIs(dp.spec(), DummyProcess.spec())

        class Proc(DummyProcess):
            pass

        self.assertIsNot(Proc.spec(), Process.spec())
        self.assertIsNot(Proc.spec(), DummyProcess.spec())
        p = self.loop.create(Proc)
        self.assertIs(p.spec(), Proc.spec())

    def test_dynamic_inputs(self):
        class NoDynamic(Process):
            def _run(self, **kwargs):
                pass

        class WithDynamic(Process):
            @classmethod
            def define(cls, spec):
                super(WithDynamic, cls).define(spec)

                spec.dynamic_input()

            def _run(self, **kwargs):
                pass

        with self.assertRaises(ValidationError):
            self.loop.run_until_complete(self.loop.create(NoDynamic, {'a': 5}))

        self.loop.run_until_complete(self.loop.create(WithDynamic, {'a': 5}))

    def test_inputs(self):
        class Proc(Process):
            @classmethod
            def define(cls, spec):
                super(Proc, cls).define(spec)
                spec.input('a')

            def _run(self, a):
                pass

        p = self.loop.create(Proc, {'a': 5})

        # Check that we can access the inputs after creating
        self.assertEqual(p.raw_inputs.a, 5)
        with self.assertRaises(AttributeError):
            p.raw_inputs.b

    def test_inputs_default(self):
        class Proc(DummyProcess):
            @classmethod
            def define(cls, spec):
                super(Proc, cls).define(spec)
                spec.input('input', default=5, required=False)

        # Supply a value
        p = self.loop.create(Proc, inputs={'input': 2})
        self.assertEqual(p.inputs['input'], 2)

        # Don't supply, use default
        p = self.loop.create(Proc)
        self.assertEqual(p.inputs['input'], 5)

    def test_inputs_default_that_evaluate_to_false(self):
        for def_val in (True, False, 0, 1):
            class Proc(DummyProcess):
                @classmethod
                def define(cls, spec):
                    super(Proc, cls).define(spec)
                    spec.input('input', default=def_val)

            # Don't supply, use default
            p = self.loop.create(Proc)
            self.assertIn('input', p.inputs)
            self.assertEqual(p.inputs['input'], def_val)

    def test_run(self):
        p = self.loop.create(DummyProcessWithOutput)
        self.loop.run_until_complete(p)

        self.assertTrue(p.has_finished())
        self.assertEqual(p.state, ProcessState.STOPPED)
        self.assertEqual(p.outputs, {'default': 5})

    def test_run_from_class(self):
        # Test running through class method

        results = self.loop.run_until_complete(
            self.loop.create(DummyProcessWithOutput)
        )
        self.assertEqual(results['default'], 5)

    def test_forget_to_call_parent(self):
        for event in ('create', 'start', 'run', 'finish', 'stop'):
            with self.assertRaises(AssertionError):
                self.loop.run_until_complete(
                    self.loop.create(ForgetToCallParent, {'forget_on': event})
                )

    def test_pid(self):
        # Test auto generation of pid
        p = self.loop.create(DummyProcessWithOutput)
        self.assertIsNotNone(p.pid)

        # Test using integer as pid
        p = self.loop.create(DummyProcessWithOutput, pid=5)
        self.assertEquals(p.pid, 5)

        # Test using string as pid
        p = self.loop.create(DummyProcessWithOutput, pid='a')
        self.assertEquals(p.pid, 'a')

    def test_exception(self):
        proc = self.loop.create(ExceptionProcess)
        with self.assertRaises(RuntimeError):
            self.loop.run_until_complete(proc)
        self.assertEqual(proc.state, ProcessState.FAILED)

    def test_get_description(self):
        # Not all that much we can test for, but check if it's a string at
        # least
        for ProcClass in TEST_PROCESSES:
            desc = ProcClass.get_description()
            self.assertIsInstance(desc, str)

        # Dummy process should at least use the docstring as part of the
        # description and so it shouldn't be empty
        desc = DummyProcess.get_description()
        self.assertNotEqual(desc, "")

    def test_created_bundle(self):
        """
        Check that the bundle after just creating a process is as we expect
        :return:
        """
        proc = ~self.loop.create_inserted(DummyProcessWithOutput)
        b = apricotpy.persistable.Bundle(proc)

        self.assertEqual(b.get(plum.process.BundleKeys.INPUTS, {}), {})
        self.assertEqual(len(b[plum.process.BundleKeys.OUTPUTS]), 0)

    def test_instance_state(self):
        BundleKeys = plum.process.BundleKeys

        proc = self.loop.create(DummyProcessWithOutput)

        saver = ProcessSaver(proc)
        self.loop.run_until_complete(proc)

        for info, outputs in zip(saver.snapshots, saver.outputs):
            state, bundle = info
            # Check that it is a copy
            self.assertIsNot(outputs, bundle[BundleKeys.OUTPUTS])
            # Check the contents are the same
            self.assertEqual(outputs, bundle[BundleKeys.OUTPUTS])

        self.assertIsNot(
            proc.outputs, saver.snapshots[-1][1][BundleKeys.OUTPUTS])

    def test_saving_each_step(self):
        for ProcClass in TEST_PROCESSES:
            proc = self.loop.create(ProcClass)

            saver = ProcessSaver(proc)
            self.loop.run_until_complete(proc)

            self.assertEqual(proc.state, ProcessState.STOPPED)
            self.assertTrue(check_process_against_snapshots(self.loop, ProcClass, saver.snapshots))

    def test_saving_each_step_interleaved(self):
        for ProcClass in TEST_PROCESSES:
            proc = self.loop.create(ProcClass)
            ps = ProcessSaver(proc)
            try:
                self.loop.run_until_complete(proc)
            except BaseException:
                pass

            self.assertTrue(check_process_against_snapshots(self.loop, ProcClass, ps.snapshots))

    def test_logging(self):
        class LoggerTester(Process):
            def _run(self, **kwargs):
                self.logger.info("Test")

        # TODO: Test giving a custom logger to see if it gets used
        self.loop.run_until_complete(self.loop.create(LoggerTester))

    def test_abort(self):
        proc = ~self.loop.create_inserted(DummyProcess)

        aborted = ~proc.abort('Farewell!')
        self.assertTrue(aborted)
        self.assertTrue(proc.has_aborted())
        self.assertEqual(proc.get_abort_msg(), 'Farewell!')
        self.assertEqual(proc.state, ProcessState.STOPPED)

    def test_wait_continue(self):
        proc = self.loop.create(WaitForSignalProcess)

        # Wait - Run the process and wait until it is waiting
        run_until(proc, ProcessState.WAITING, self.loop)

        proc.continue_()

        # Run
        self.loop.run_until_complete(proc)

        # Check it's done
        self.assertEqual(proc.state, ProcessState.STOPPED)
        self.assertTrue(proc.has_finished())

    def test_exc_info(self):
        p = self.loop.create(ExceptionProcess)
        try:
            self.loop.run_until_complete(p)
        except RuntimeError as e:
            self.assertEqual(p.exception(), e)

    def test_restart(self):
        process = self.loop.create(_RestartProcess)
        run_until(process, ProcessState.WAITING, self.loop)

        # Save the state of the process
        saved_state = apricotpy.persistable.Bundle(process)
        ~self.loop.remove(process)

        # Load a process from the saved state
        process = saved_state.unbundle(self.loop)
        self.assertEqual(process.state, ProcessState.WAITING)

        # Now play it
        process.continue_()
        result = ~process
        self.assertEqual(result, {'finished': True})

    def test_run_terminated(self):
        p = self.loop.create(DummyProcess)
        self.loop.run_until_complete(p)
        self.assertTrue(p.has_terminated())

    def test_wait_pause_continue_play(self):
        """
        Test that if you pause a process that and its awaitable finishes that it
        completes correctly when played again.
        """
        proc = self.loop.create(WaitForSignalProcess)

        # Wait - Run the process and wait until it is waiting
        run_until(proc, ProcessState.WAITING, self.loop)

        proc.pause()
        proc.continue_()
        proc.play()

        # Run
        result = ~proc

        # Check it's done
        self.assertEqual(proc.state, ProcessState.STOPPED)
        self.assertTrue(proc.has_finished())

    def test_wait_pause_continue_tick_play(self):
        """
        Test that if you pause a process that and its awaitable finishes that it
        completes correctly when played again.
        """
        proc = self.loop.create(WaitForSignalProcess)

        # Wait - Run the process and wait until it is waiting
        run_until(proc, ProcessState.WAITING, self.loop)

        proc.pause()
        proc.continue_()
        self.loop.tick()  # This should schedule the awaitable done callback
        self.loop.tick()  # Now the callback should be processed
        proc.play()

        # Run
        result = ~proc

        # Check it's done
        self.assertEqual(proc.state, ProcessState.STOPPED)
        self.assertTrue(proc.has_finished())

    def test_wait_save_continue(self):
        """ Test that process saved while in WAITING state restarts correctly when loaded """
        proc = self.loop.create(WaitForSignalProcess)

        # Wait - Run the process until it enters the WAITING state
        run_until(proc, ProcessState.WAITING, self.loop)

        saved_state = apricotpy.persistable.Bundle(proc)

        # Run the process to the end
        proc.continue_()
        result = ~proc

        # Load from saved state and run again
        proc = saved_state.unbundle(self.loop)
        proc.continue_()
        result2 = ~proc

        # Check results match
        self.assertEqual(result, result2)

    def _check_process_against_snapshot(self, snapshot, proc):
        self.assertEqual(snapshot.state, proc.state)

        new_bundle = apricotpy.Bundle()
        proc.save_instance_state(new_bundle)
        self.assertEqual(snapshot.bundle, new_bundle,
                         "Bundle mismatch with process class {}\n"
                         "Snapshot:\n{}\n"
                         "Loaded:\n{}".format(
                             proc.__class__, snapshot.bundle, new_bundle))

        self.assertEqual(snapshot.outputs, proc.outputs,
                         "Outputs mismatch with process class {}\n"
                         "Snapshot:\n{}\n"
                         "Loaded:\n{}".format(
                             proc.__class__, snapshot.outputs, proc.outputs))


class TestProcessEvents(TestCase):
    def setUp(self):
        super(TestProcessEvents, self).setUp()

        self.loop = loop_factory()

        self.events_tester = ProcessListenerTester()
        self.proc = self.loop.create(DummyProcessWithOutput)
        self.proc.add_process_listener(self.events_tester)

    def tearDown(self):
        self.proc.remove_process_listener(self.events_tester)
        super(TestProcessEvents, self).tearDown()

    def test_on_start(self):
        self.loop.run_until_complete(self.proc)
        self.assertTrue(self.events_tester.start)

    def test_on_run(self):
        self.loop.run_until_complete(self.proc)
        self.assertTrue(self.events_tester.run)

    def test_on_output_emitted(self):
        self.loop.run_until_complete(self.proc)
        self.assertTrue(self.events_tester.emitted)

    def test_on_finished(self):
        self.loop.run_until_complete(self.proc)
        self.assertTrue(self.events_tester.finish)

    def test_events_run_through(self):
        self.loop.run_until_complete(self.proc)
        self.assertTrue(self.events_tester.start)
        self.assertTrue(self.events_tester.run)
        self.assertTrue(self.events_tester.emitted)
        self.assertTrue(self.events_tester.finish)
        self.assertTrue(self.events_tester.stop)
        self.assertTrue(self.events_tester.terminate)


class _RestartProcess(WaitForSignalProcess):
    @classmethod
    def define(cls, spec):
        super(_RestartProcess, cls).define(spec)
        spec.dynamic_output()

    def finish(self):
        self.out("finished", True)<|MERGE_RESOLUTION|>--- conflicted
+++ resolved
@@ -8,12 +8,8 @@
 from plum.test_utils import ProcessListenerTester
 from plum.utils import override
 from plum.wait_ons import run_until, WaitOnProcessState
-<<<<<<< HEAD
 from plum.exceptions import ValidationError
-from util import TestCase
-=======
 from .util import TestCase
->>>>>>> 64761734
 
 
 class ForgetToCallParent(Process):
