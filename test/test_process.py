import plum
from plum import Process, ProcessState

from plum.test_utils import check_process_against_snapshots
from plum import test_utils
from plum.test_utils import ProcessListenerTester
from plum import process

from . import utils


class ForgetToCallParent(Process):
    def __init__(self, forget_on):
        super(ForgetToCallParent, self).__init__()
        self.forget_on = forget_on

    def _run(self):
        pass

    def on_create(self):
        if self.forget_on != 'create':
            super(ForgetToCallParent, self).on_create()

    def on_run(self):
        if self.forget_on != 'run':
            super(ForgetToCallParent, self).on_run()

    def on_fail(self, exception):
        if self.forget_on != 'fail':
            super(ForgetToCallParent, self).on_fail(exception)

    def on_finish(self, result):
        if self.forget_on != 'finish':
            super(ForgetToCallParent, self).on_finish(result)

    def on_cancel(self, msg):
        if self.forget_on != 'cancel':
            super(ForgetToCallParent, self).on_cancel(msg)


class TestProcess(utils.TestCaseWithLoop):
    def test_spec(self):
        """
        Check that the references to specs are doing the right thing...
        """
        dp = test_utils.DummyProcess()
        self.assertIsNot(test_utils.DummyProcess.spec(), Process.spec())
        self.assertIs(dp.spec(), test_utils.DummyProcess.spec())

        class Proc(test_utils.DummyProcess):
            pass

        self.assertIsNot(Proc.spec(), Process.spec())
        self.assertIsNot(Proc.spec(), test_utils.DummyProcess.spec())
        p = Proc()
        self.assertIs(p.spec(), Proc.spec())

    def test_dynamic_inputs(self):
        class NoDynamic(Process):
            def _run(self, **kwargs):
                pass

        class WithDynamic(Process):
            @classmethod
            def define(cls, spec):
                super(WithDynamic, cls).define(spec)

                spec.dynamic_input()

            def _run(self, **kwargs):
                pass

        with self.assertRaises(ValueError):
            NoDynamic(inputs={'a': 5}).play()

        proc = WithDynamic(inputs={'a': 5})
        proc.execute()

    def test_inputs(self):
        class Proc(Process):
            @classmethod
            def define(cls, spec):
                super(Proc, cls).define(spec)
                spec.input('a')

            def _run(self):
                pass

        p = Proc({'a': 5})

        # Check that we can access the inputs after creating
        self.assertEqual(p.raw_inputs.a, 5)
        with self.assertRaises(AttributeError):
            p.raw_inputs.b

    def test_inputs_default(self):
        class Proc(test_utils.DummyProcess):
            @classmethod
            def define(cls, spec):
                super(Proc, cls).define(spec)
                spec.input('input', default=5, required=False)

        # Supply a value
        p = Proc(inputs={'input': 2}, loop=self.loop)
        self.assertEqual(p.inputs['input'], 2)

        # Don't supply, use default
        p = Proc()
        self.assertEqual(p.inputs['input'], 5)

    def test_inputs_default_that_evaluate_to_false(self):
        for def_val in (True, False, 0, 1):
            class Proc(test_utils.DummyProcess):
                @classmethod
                def define(cls, spec):
                    super(Proc, cls).define(spec)
                    spec.input('input', default=def_val)

            # Don't supply, use default
            p = Proc()
            self.assertIn('input', p.inputs)
            self.assertEqual(p.inputs['input'], def_val)

    def test_execute(self):
        proc = test_utils.DummyProcessWithOutput()
        proc.execute()

        self.assertTrue(proc.done())
        self.assertEqual(proc.state, ProcessState.FINISHED)
        self.assertEqual(proc.outputs, {'default': 5})

    def test_run_from_class(self):
        # Test running through class method
        proc = test_utils.DummyProcessWithOutput()
        proc.execute()
        results = proc.outputs
        self.assertEqual(results['default'], 5)

    def test_forget_to_call_parent(self):
        for event in ('create', 'run', 'finish'):
            with self.assertRaises(AssertionError):
                proc = ForgetToCallParent(event)
                proc.execute()

    def test_forget_to_call_parent_cancel(self):
        with self.assertRaises(AssertionError):
            proc = ForgetToCallParent('cancel')
            proc.cancel()
            proc.execute()

    def test_pid(self):
        # Test auto generation of pid
        process = test_utils.DummyProcessWithOutput()
        self.assertIsNotNone(process.pid)

        # Test using integer as pid
        process = test_utils.DummyProcessWithOutput(pid=5)
        self.assertEquals(process.pid, 5)

        # Test using string as pid
        process = test_utils.DummyProcessWithOutput(pid='a')
        self.assertEquals(process.pid, 'a')

    def test_exception(self):
        proc = test_utils.ExceptionProcess()
        proc.play()
        with self.assertRaises(RuntimeError):
            proc.execute()
        self.assertEqual(proc.state, ProcessState.FAILED)

    def test_get_description(self):
        # Not all that much we can test for, but check if it's a string at
        # least
        for proc_class in test_utils.TEST_PROCESSES:
            desc = proc_class.get_description()
            self.assertIsInstance(desc, str)

        # Dummy process should at least use the docstring as part of the
        # description and so it shouldn't be empty
        desc = test_utils.DummyProcess.get_description()
        self.assertNotEqual(desc, "")

    def test_created_bundle(self):
        """
        Check that the bundle after just creating a process is as we expect
        :return:
        """
        proc = test_utils.DummyProcessWithOutput()
        b = plum.Bundle(proc)

        self.assertIsNone(b.get(process.BundleKeys.INPUTS, None))
        self.assertEqual(len(b[process.BundleKeys.OUTPUTS]), 0)

    def test_instance_state(self):
        BundleKeys = process.BundleKeys
        proc = test_utils.DummyProcessWithOutput()

        saver = test_utils.ProcessSaver(proc)
        proc.play()
        proc.execute()

        for bundle, outputs in zip(saver.snapshots, saver.outputs):
            # Check that it is a copy
            self.assertIsNot(outputs, bundle[BundleKeys.OUTPUTS])
            # Check the contents are the same
            self.assertEqual(outputs, bundle[BundleKeys.OUTPUTS])

        self.assertIsNot(
            proc.outputs, saver.snapshots[-1][BundleKeys.OUTPUTS]
        )

    def test_saving_each_step(self):
        for proc_class in test_utils.TEST_PROCESSES:
            proc = proc_class()
            saver = test_utils.ProcessSaver(proc)
            saver.capture()
            self.assertEqual(proc.state, ProcessState.FINISHED)
            self.assertTrue(
                check_process_against_snapshots(self.loop, proc_class, saver.snapshots)
            )

    def test_saving_each_step_interleaved(self):
        for ProcClass in test_utils.TEST_PROCESSES:
            proc = ProcClass()
            saver = test_utils.ProcessSaver(proc)
            saver.capture()

            self.assertTrue(
                check_process_against_snapshots(self.loop, ProcClass, saver.snapshots)
            )

    def test_logging(self):
        class LoggerTester(Process):
            def _run(self, **kwargs):
                self.logger.info("Test")

        # TODO: Test giving a custom logger to see if it gets used
        proc = LoggerTester()
        proc.execute()

    def test_cancel(self):
        proc = test_utils.DummyProcess(loop=self.loop)

        proc.cancel('Farewell!')
        self.assertTrue(proc.cancelled())
        self.assertEqual(proc.cancelled_msg(), 'Farewell!')
        self.assertEqual(proc.state, ProcessState.CANCELLED)

    def test_wait_continue(self):
        proc = test_utils.WaitForSignalProcess()
        # Wait - Execute the process and wait until it is waiting
        proc.execute(True)
        proc.resume()
        proc.execute(True)

        # Check it's done
        self.assertTrue(proc.done())
        self.assertEqual(proc.state, ProcessState.FINISHED)

    def test_exc_info(self):
        proc = test_utils.ExceptionProcess()
        try:
            proc.execute()
        except RuntimeError as e:
            self.assertEqual(proc.exception(), e)

    def test_restart(self):
        proc = _RestartProcess()
        proc.execute(True)

        # Save the state of the process
        saved_state = plum.Bundle(proc)

        # Load a process from the saved state
        proc = saved_state.unbundle()
        self.assertEqual(proc.state, ProcessState.WAITING)

        # Now play it
        proc.resume()
        result = proc.execute(True)
        self.assertEqual(proc.outputs, {'finished': True})

    def test_run_done(self):
        proc = test_utils.DummyProcess()
        proc.execute()
        self.assertTrue(proc.done())

    def test_wait_pause_play_resume(self):
        """
        Test that if you pause a process that and its awaitable finishes that it
        completes correctly when played again.
        """
        proc = test_utils.WaitForSignalProcess()

        # Wait - Run the process and wait until it is waiting
        proc.execute(True)

        proc.pause()
        self.assertEqual(proc.state, ProcessState.PAUSED)
        proc.play()
        self.assertEqual(proc.state, ProcessState.WAITING)
        proc.resume()

        # Run
        proc.execute(True)

        # Check it's done
        self.assertTrue(proc.done())
        self.assertEqual(proc.state, ProcessState.FINISHED)

    def test_wait_save_continue(self):
        """ Test that process saved while in WAITING state restarts correctly when loaded """
        proc = test_utils.WaitForSignalProcess()
        proc.play()

        # Wait - Run the process until it enters the WAITING state
        proc.execute(True)

        saved_state = plum.Bundle(proc)

        # Run the process to the end
        proc.resume()
        result = proc.execute()

        # Load from saved state and run again
        proc = saved_state.unbundle(loop=self.loop)
        proc.resume()
        result2 = proc.execute()

        # Check results match
        self.assertEqual(result, result2)

    def test_cancel_in_run(self):
        class CancelProcess(Process):
            after_cancel = False

            def _run(self, **kwargs):
                self.cancel()
                self.after_cancel = True

        proc = CancelProcess()
        with self.assertRaises(plum.CancelledError):
            proc.execute()

        self.assertFalse(proc.after_cancel)
        self.assertEqual(proc.state, ProcessState.CANCELLED)

    def test_run_multiple(self):
        # Create and play some processes
        procs = []
        for proc_class in test_utils.TEST_PROCESSES + test_utils.TEST_EXCEPTION_PROCESSES:
            proc = proc_class(loop=self.loop)
            proc.play()
            procs.append(proc)

        # Check that they all run
        gathered = plum.gather(*[proc.future() for proc in procs])
        plum.run_until_complete(gathered, self.loop)

    def test_recreate_from(self):
        proc = test_utils.DummyProcess()
        p2 = self._assert_same(proc)
        self._procs_same(proc, p2)

        proc.play()
        p2 = self._assert_same(proc)
        self._procs_same(proc, p2)

        proc.finish()
        p2 = self._assert_same(proc)
        self._procs_same(proc, p2)

    def _assert_same(self, proc):
        return plum.Bundle(proc).unbundle(loop=proc.loop())

    def _procs_same(self, p1, p2):
        self.assertEqual(p1.state, p2.state)
        if p1.state == ProcessState.FINISHED:
            self.assertEqual(p1.result(), p2.result())

    def _check_process_against_snapshot(self, snapshot, proc):
        self.assertEqual(snapshot.state, proc.state)

        new_bundle = plum.Bundle()
        proc.save_instance_state(new_bundle)
        self.assertEqual(snapshot.bundle, new_bundle,
                         "Bundle mismatch with process class {}\n"
                         "Snapshot:\n{}\n"
                         "Loaded:\n{}".format(
                             proc.__class__, snapshot.bundle, new_bundle))

        self.assertEqual(snapshot.outputs, proc.outputs,
                         "Outputs mismatch with process class {}\n"
                         "Snapshot:\n{}\n"
                         "Loaded:\n{}".format(
                             proc.__class__, snapshot.outputs, proc.outputs))


class TestProcessEvents(utils.TestCaseWithLoop):
    def setUp(self):
        super(TestProcessEvents, self).setUp()
        self.proc = test_utils.DummyProcessWithOutput()

    def tearDown(self):
        super(TestProcessEvents, self).tearDown()

    def test_basic_events(self):
        events_tester = ProcessListenerTester(
            self.proc, ('running', 'output_emitted', 'finished'),
            self.loop.stop)
        self.proc.play()

        utils.run_loop_with_timeout(self.loop)
        self.assertSetEqual(events_tester.called, events_tester.expected_events)

    def test_cancelled(self):
        events_tester = ProcessListenerTester(self.proc, ('cancelled',), self.loop.stop)
        self.proc.cancel()
        utils.run_loop_with_timeout(self.loop)

        # Do the checks
        self.assertTrue(self.proc.cancelled())
        self.assertSetEqual(events_tester.called, events_tester.expected_events)

    def test_failed(self):
        events_tester = ProcessListenerTester(self.proc, ('failed',), self.loop.stop)
        self.proc.fail(RuntimeError('See ya later suckers'))
        utils.run_loop_with_timeout(self.loop)

        # Do the checks
        self.assertIsNotNone(self.proc.exception())
        self.assertSetEqual(events_tester.called, events_tester.expected_events)

    def test_paused(self):
        events_tester = ProcessListenerTester(self.proc, ('paused',), self.loop.stop)
        self.proc.pause()
        utils.run_loop_with_timeout(self.loop)

        # Do the checks
        self.assertSetEqual(events_tester.called, events_tester.expected_events)


class _RestartProcess(test_utils.WaitForSignalProcess):
    @classmethod
    def define(cls, spec):
        super(_RestartProcess, cls).define(spec)
        spec.dynamic_output()

<<<<<<< HEAD
    def finish(self):
        self.out("finished", True)


class TestExposeProcess(TestCase):

    def setUp(self):
        super(TestExposeProcess, self).setUp()

        class SimpleProcess(Process):
            @classmethod
            def define(cls, spec):
                super(SimpleProcess, cls).define(spec)
                spec.input('a', valid_type=int, required=True)
                spec.input('b', valid_type=int, required=True)

            @override
            def _run(self, **kwargs):
                pass

        self.loop = loop_factory()
        self.SimpleProcess = SimpleProcess

    def test_expose_duplicate_unnamespaced(self):
        """
        As long as separate namespaces are used, the same Process should be
        able to be exposed more than once
        """
        loop = self.loop
        SimpleProcess = self.SimpleProcess

        class ExposeProcess(Process):
            @classmethod
            def define(cls, spec):
                super(ExposeProcess, cls).define(spec)
                spec.expose_inputs(SimpleProcess)
                spec.expose_inputs(SimpleProcess, namespace='beta')

            @override
            def _run(self, **kwargs):
                assert 'a' in self.inputs
                assert 'b' in self.inputs
                assert 'a' in self.inputs.beta
                assert 'b' in self.inputs.beta
                assert self.inputs['a'] == 1
                assert self.inputs['b'] == 2
                assert self.inputs.beta['a'] == 3
                assert self.inputs.beta['b'] == 4
                loop.create(SimpleProcess, self.exposed_inputs(SimpleProcess))
                loop.create(SimpleProcess, self.exposed_inputs(SimpleProcess, namespace='beta'))

        loop_object = loop.create(ExposeProcess, {'a': 1, 'b': 2, 'beta': {'a': 3, 'b': 4}})
        loop.run_until_complete(loop_object)

    def test_expose_duplicate_namespaced(self):
        """
        As long as separate namespaces are used, the same Process should be
        able to be exposed more than once
        """
        loop = self.loop
        SimpleProcess = self.SimpleProcess

        class ExposeProcess(Process):
            @classmethod
            def define(cls, spec):
                super(ExposeProcess, cls).define(spec)
                spec.expose_inputs(SimpleProcess, namespace='alef')
                spec.expose_inputs(SimpleProcess, namespace='beta')

            @override
            def _run(self, **kwargs):
                assert 'a' in self.inputs.alef
                assert 'b' in self.inputs.alef
                assert 'a' in self.inputs.beta
                assert 'b' in self.inputs.beta
                assert self.inputs.alef['a'] == 1
                assert self.inputs.alef['b'] == 2
                assert self.inputs.beta['a'] == 3
                assert self.inputs.beta['b'] == 4
                loop.create(SimpleProcess, self.exposed_inputs(SimpleProcess, namespace='alef'))
                loop.create(SimpleProcess, self.exposed_inputs(SimpleProcess, namespace='beta'))

        loop_object = loop.create(ExposeProcess, {'alef': {'a': 1, 'b': 2}, 'beta': {'a': 3, 'b': 4}})
        loop.run_until_complete(loop_object)

    def test_expose_pass_same_dictionary(self):
        """
        Pass the same dictionary to two different namespaces.
        """
        loop = self.loop
        SimpleProcess = self.SimpleProcess

        class ExposeProcess(Process):
            @classmethod
            def define(cls, spec):
                super(ExposeProcess, cls).define(spec)
                spec.expose_inputs(SimpleProcess, namespace='alef')
                spec.expose_inputs(SimpleProcess, namespace='beta')

            @override
            def _run(self, **kwargs):
                assert 'a' in self.inputs.alef
                assert 'b' in self.inputs.alef
                assert 'a' in self.inputs.beta
                assert 'b' in self.inputs.beta
                assert self.inputs.alef['a'] == 1
                assert self.inputs.alef['b'] == 2
                assert self.inputs.beta['a'] == 1
                assert self.inputs.beta['b'] == 2
                loop.create(SimpleProcess, self.exposed_inputs(SimpleProcess, namespace='alef'))
                loop.create(SimpleProcess, self.exposed_inputs(SimpleProcess, namespace='beta'))

        inputs = {'a': 1, 'b': 2}
        loop_object = loop.create(ExposeProcess, {'alef': inputs, 'beta': inputs})
        loop.run_until_complete(loop_object)


class TestNestedUnnamespacedExposedProcess(TestCase):

    def setUp(self):
        super(TestNestedUnnamespacedExposedProcess, self).setUp()

        loop = loop_factory()

        class BaseProcess(Process):
            @classmethod
            def define(cls, spec):
                super(BaseProcess, cls).define(spec)
                spec.input('a', valid_type=int, required=True)
                spec.input('b', valid_type=int, default=0)

            @override
            def _run(self, **kwargs):
                pass

        class SubProcess(Process):
            @classmethod
            def define(cls, spec):
                super(SubProcess, cls).define(spec)
                spec.expose_inputs(BaseProcess)
                spec.input('c', valid_type=int, required=True)
                spec.input('d', valid_type=int, default=0)

            @override
            def _run(self, **kwargs):
                loop_object = loop.create(BaseProcess, self.exposed_inputs(BaseProcess))
                loop.run_until_complete(loop_object)

        class ParentProcess(Process):
            @classmethod
            def define(cls, spec):
                super(ParentProcess, cls).define(spec)
                spec.expose_inputs(SubProcess)
                spec.input('e', valid_type=int, required=True)
                spec.input('f', valid_type=int, default=0)

            @override
            def _run(self, **kwargs):
                loop_object = loop.create(SubProcess, self.exposed_inputs(SubProcess))
                loop.run_until_complete(loop_object)

        self.loop = loop
        self.BaseProcess = BaseProcess
        self.SubProcess = SubProcess
        self.ParentProcess = ParentProcess

    def test_base_process_valid_input(self):
        loop_object = self.loop.create(self.BaseProcess,
            {'a': 0, 'b': 1}
        )
        self.loop.run_until_complete(loop_object)

    def test_sub_process_valid_input(self):
        loop_object = self.loop.create(self.SubProcess,
            {'a': 0, 'b': 1, 'c': 2, 'd': 3}
        )
        self.loop.run_until_complete(loop_object)

    def test_parent_process_valid_input(self):
        loop_object = self.loop.create(self.ParentProcess,
            {'a': 0, 'b': 1, 'c': 2, 'd': 3, 'e': 4, 'f': 5}
        )
        self.loop.run_until_complete(loop_object)

    def test_base_process_missing_input(self):
        with self.assertRaises(ValueError):
            loop_object = self.loop.create(self.BaseProcess,
                {'b': 1}
            )
            self.loop.run_until_complete(loop_object)

    def test_sub_process_missing_input(self):
        with self.assertRaises(ValueError):
            loop_object = self.loop.create(self.SubProcess,
                {'b': 1}
            )
            self.loop.run_until_complete(loop_object)

    def test_parent_process_missing_input(self):
        with self.assertRaises(ValueError):
            loop_object = self.loop.create(self.ParentProcess,
                {'b': 1}
            )
            self.loop.run_until_complete(loop_object)

    def test_base_process_invalid_type_input(self):
        with self.assertRaises(ValueError):
            loop_object = self.loop.create(self.BaseProcess,
                {'a': 0, 'b': 'string'}
            )
            self.loop.run_until_complete(loop_object)

    def test_sub_process_invalid_type_input(self):
        with self.assertRaises(ValueError):
            loop_object = self.loop.create(self.SubProcess,
                {'a': 0, 'b': 1, 'c': 2, 'd': 'string'}
            )
            self.loop.run_until_complete(loop_object)

    def test_parent_process_invalid_type_input(self):
        with self.assertRaises(ValueError):
            loop_object = self.loop.create(self.ParentProcess,
                {'a': 0, 'b': 1, 'c': 2, 'd': 3, 'e': 4, 'f': 'string'}
            )
            self.loop.run_until_complete(loop_object)


class TestNestedNamespacedExposedProcess(TestCase):

    def setUp(self):
        super(TestNestedNamespacedExposedProcess, self).setUp()

        loop = loop_factory()

        class BaseProcess(Process):
            @classmethod
            def define(cls, spec):
                super(BaseProcess, cls).define(spec)
                spec.input('a', valid_type=int, required=True)
                spec.input('b', valid_type=int, default=0)

            @override
            def _run(self, **kwargs):
                pass

        class SubProcess(Process):
            @classmethod
            def define(cls, spec):
                super(SubProcess, cls).define(spec)
                spec.expose_inputs(BaseProcess, namespace='base')
                spec.input('c', valid_type=int, required=True)
                spec.input('d', valid_type=int, default=0)

            @override
            def _run(self, **kwargs):
                loop_object = loop.create(BaseProcess, self.exposed_inputs(BaseProcess, namespace='base'))
                loop.run_until_complete(loop_object)

        class ParentProcess(Process):
            @classmethod
            def define(cls, spec):
                super(ParentProcess, cls).define(spec)
                spec.expose_inputs(SubProcess, namespace='sub')
                spec.input('e', valid_type=int, required=True)
                spec.input('f', valid_type=int, default=0)

            @override
            def _run(self, **kwargs):
                loop_object = loop.create(SubProcess, self.exposed_inputs(SubProcess, namespace='sub'))
                loop.run_until_complete(loop_object)

        self.loop = loop
        self.BaseProcess = BaseProcess
        self.SubProcess = SubProcess
        self.ParentProcess = ParentProcess

    def test_sub_process_valid_input(self):
        loop_object = self.loop.create(self.SubProcess,
            {'base': {'a': 0, 'b': 1}, 'c': 2}
        )
        self.loop.run_until_complete(loop_object)

    def test_parent_process_valid_input(self):
        loop_object = self.loop.create(self.ParentProcess,
            {'sub': {'base': {'a': 0, 'b': 1}, 'c': 2}, 'e': 4}
        )
        self.loop.run_until_complete(loop_object)

    def test_sub_process_missing_input(self):
        with self.assertRaises(ValueError):
            loop_object = self.loop.create(self.SubProcess, {'c': 2})
            self.loop.run_until_complete(loop_object)

    def test_parent_process_missing_input(self):
        with self.assertRaises(ValueError):
            loop_object = self.loop.create(self.ParentProcess, {'e': 4})
            self.loop.run_until_complete(loop_object)


class TestExcludeExposeProcess(TestCase):

    def setUp(self):
        super(TestExcludeExposeProcess, self).setUp()

        class SimpleProcess(Process):
            @classmethod
            def define(cls, spec):
                super(SimpleProcess, cls).define(spec)
                spec.input('a', valid_type=int, required=True)
                spec.input('b', valid_type=int, required=False)

            @override
            def _run(self, **kwargs):
                pass

        self.loop = loop_factory()
        self.SimpleProcess = SimpleProcess

    def test_exclude_valid(self):
        loop = self.loop
        SimpleProcess = self.SimpleProcess

        class ExposeProcess(Process):
            @classmethod
            def define(cls, spec):
                super(ExposeProcess, cls).define(spec)
                spec.expose_inputs(SimpleProcess, exclude=('b',))
                spec.input('c', valid_type=int, required=True)

            @override
            def _run(self, **kwargs):
                loop.create(SimpleProcess, self.exposed_inputs(SimpleProcess))

        loop_object = loop.create(ExposeProcess, {'a': 1, 'c': 3})
        loop.run_until_complete(loop_object)

    def test_exclude_invalid(self):
        loop = self.loop
        SimpleProcess = self.SimpleProcess

        class ExposeProcess(Process):
            @classmethod
            def define(cls, spec):
                super(ExposeProcess, cls).define(spec)
                spec.expose_inputs(SimpleProcess, exclude=('a',))

            @override
            def _run(self, **kwargs):
                loop.create(SimpleProcess, self.exposed_inputs(SimpleProcess))

        with self.assertRaises(ValueError):
            loop_object = loop.create(ExposeProcess, {'b': 2, 'c': 3})
            loop.run_until_complete(loop_object)

    def test_exclude_same_input_in_parent(self):
        SimpleProcess = self.SimpleProcess

        class ExposeProcess(Process):
            @classmethod
            def define(cls, spec):
                super(ExposeProcess, cls).define(spec)
                spec.expose_inputs(SimpleProcess, exclude=('a',))
                spec.input('a', valid_type=Str)

            @override
            def _run(self, **kwargs):
                loop.create(SimpleProcess, a=Int(1), self.exposed_inputs(SimpleProcess, agglomerate=False))

        loop.create(ExposeProcess, a=Str('1'), b=Int(2))


class TestIncludeExposeProcess(TestCase):

    def setUp(self):
        super(TestIncludeExposeProcess, self).setUp()

        class SimpleProcess(Process):
            @classmethod
            def define(cls, spec):
                super(SimpleProcess, cls).define(spec)
                spec.input('a', valid_type=Int, required=True)
                spec.input('b', valid_type=Int, required=False)

            @override
            def _run(self, **kwargs):
                pass

        self.SimpleProcess = SimpleProcess

    def test_include_none(self):
        SimpleProcess = self.SimpleProcess

        class ExposeProcess(Process):
            @classmethod
            def define(cls, spec):
                super(ExposeProcess, cls).define(spec)
                spec.expose_inputs(SimpleProcess, include=[])
                spec.input('c', valid_type=Int, required=True)

            @override
            def _run(self, **kwargs):
                loop.create(SimpleProcess, a=Int(1), b=Int(2), self.exposed_inputs(SimpleProcess))

    def test_include_one(self):
        SimpleProcess = self.SimpleProcess

        class ExposeProcess(Process):
            @classmethod
            def define(cls, spec):
                super(ExposeProcess, cls).define(spec)
                spec.expose_inputs(SimpleProcess, include=['a'])
                spec.input('c', valid_type=Int, required=True)

            @override
            def _run(self, **kwargs):
                loop.create(SimpleProcess, b=Int(2), self.exposed_inputs(SimpleProcess))

        loop.create(ExposeProcess, **{'a': Int(1), 'c': Int(3)})

class TestUnionInputsExposeProcess(TestCase):

    def setUp(self):
        super(TestUnionInputsExposeProcess, self).setUp()

        loop = loop_factory()

        class SubOneProcess(Process):
            @classmethod
            def define(cls, spec):
                super(SubOneProcess, cls).define(spec)
                spec.input('common', valid_type=int, required=True)
                spec.input('sub_one', valid_type=int, required=True)

            @override
            def _run(self, **kwargs):
                assert self.inputs['common'] == 1
                assert self.inputs['sub_one'] == 2

        class SubTwoProcess(Process):
            @classmethod
            def define(cls, spec):
                super(SubTwoProcess, cls).define(spec)
                spec.input('common', valid_type=int, required=True)
                spec.input('sub_two', valid_type=int, required=True)

            @override
            def _run(self, **kwargs):
                assert self.inputs['common'] == 1
                assert self.inputs['sub_two'] == 3

        class ExposeProcess(Process):
            @classmethod
            def define(cls, spec):
                super(ExposeProcess, cls).define(spec)
                spec.expose_inputs(SubOneProcess)
                spec.expose_inputs(SubTwoProcess)

            @override
            def _run(self, **kwargs):
                loop_object = loop.create(SubOneProcess, self.exposed_inputs(SubOneProcess))
                loop.run_until_complete(loop_object)
                loop_object = loop.create(SubTwoProcess, self.exposed_inputs(SubTwoProcess))
                loop.run_until_complete(loop_object)

        self.loop = loop
        self.SubOneProcess = SubOneProcess
        self.SubTwoProcess = SubTwoProcess
        self.ExposeProcess = ExposeProcess

    def test_inputs_union_valid(self):
        loop_object = self.loop.create(self.ExposeProcess, {'common': 1, 'sub_one': 2, 'sub_two': 3})
        self.loop.run_until_complete(loop_object)

    def test_inputs_union_invalid(self):
        with self.assertRaises(ValueError):
            loop_object = self.loop.create(self.ExposeProcess, {'sub_one': 2, 'sub_two': 3})
            self.loop.run_until_complete(loop_object)


class TestAgglomerateExposeProcess(TestCase):
    """
    Often one wants to run multiple instances of a certain Process, where some but
    not all the inputs will be the same or "common". By using a combination of include and
    exclude on the same Process, the user can define separate namespaces for the specific
    inputs, while exposing the shared or common inputs on the base level namespace. The
    method exposed_inputs will by default agglomerate inputs that belong to the SubProcess
    starting from the base level and moving down the specified namespaces, overriding duplicate
    inputs as they are found.

    The exposed_inputs provides the flag 'agglomerate' which can be set to False to turn off
    this behavior and only return the inputs in the specified namespace
    """

    def setUp(self):
        super(TestAgglomerateExposeProcess, self).setUp()

        loop = loop_factory()

        class SubProcess(Process):
            @classmethod
            def define(cls, spec):
                super(SubProcess, cls).define(spec)
                spec.input('common', valid_type=int, required=True)
                spec.input('specific_a', valid_type=int, required=True)
                spec.input('specific_b', valid_type=int, required=True)

            @override
            def _run(self, **kwargs):
                pass

        class ExposeProcess(Process):
            @classmethod
            def define(cls, spec):
                super(ExposeProcess, cls).define(spec)
                spec.expose_inputs(SubProcess, include=('common',))
                spec.expose_inputs(SubProcess, namespace='sub_a', exclude=('common',))
                spec.expose_inputs(SubProcess, namespace='sub_b', exclude=('common',))

            @override
            def _run(self, **kwargs):
                loop_object = loop.create(SubProcess, self.exposed_inputs(SubProcess, namespace='sub_a'))
                loop.run_until_complete(loop_object)
                loop_object = loop.create(SubProcess, self.exposed_inputs(SubProcess, namespace='sub_b'))
                loop.run_until_complete(loop_object)

        self.loop = loop
        self.SubProcess = SubProcess
        self.ExposeProcess = ExposeProcess

    def test_inputs_union_valid(self):
        inputs = {
            'common': 1,
            'sub_a': {
                'specific_a': 2,
                'specific_b': 3
            },
            'sub_b': {
                'specific_a': 4,
                'specific_b': 5
            }
        }
        loop_object = self.loop.create(self.ExposeProcess, inputs)
        self.loop.run_until_complete(loop_object)

    def test_inputs_union_invalid(self):
        inputs = {
            'sub_a': {
                'specific_a': 2,
                'specific_b': 3
            },
            'sub_b': {
                'specific_a': 4,
                'specific_b': 5
            }
        }
        with self.assertRaises(ValueError):
            loop_object = self.loop.create(self.ExposeProcess, inputs)
            self.loop.run_until_complete(loop_object)


class TestNonAgglomerateExposeProcess(TestCase):
    """
    Example where the default agglomerate behavior of exposed_inputs is undesirable and can be
    switched off by setting the flag agglomerate to False. The SubProcess shares an input with
    the parent processs, but unlike for the ExposeProcess, for the SubProcess it is not required.
    A user might for that reason not want to pass the common input to the SubProcess.
    """

    def setUp(self):
        super(TestNonAgglomerateExposeProcess, self).setUp()

        loop = loop_factory()

        class SubProcess(Process):
            @classmethod
            def define(cls, spec):
                super(SubProcess, cls).define(spec)
                spec.input('specific_a', valid_type=int, required=True)
                spec.input('specific_b', valid_type=int, required=True)
                spec.input('common', valid_type=int, required=False)

            @override
            def _run(self, **kwargs):
                assert 'common' not in self.inputs

        class ExposeProcess(Process):
            @classmethod
            def define(cls, spec):
                super(ExposeProcess, cls).define(spec)
                spec.expose_inputs(SubProcess, namespace='sub')
                spec.input('common', valid_type=int, required=True)

            @override
            def _run(self, **kwargs):
                loop_object = loop.create(SubProcess, self.exposed_inputs(SubProcess, namespace='sub', agglomerate=False))
                loop.run_until_complete(loop_object)

        self.loop = loop
        self.SubProcess = SubProcess
        self.ExposeProcess = ExposeProcess

    def test_valid_input_non_agglomerate(self):
        inputs = {
            'common': 1,
            'sub': {
                'specific_a': 2,
                'specific_b': 3
            },
        }
        loop_object = self.loop.create(self.ExposeProcess, inputs)
        self.loop.run_until_complete(loop_object)
=======
    def last_step(self):
        self.out("finished", True)
>>>>>>> 8452de4e
<|MERGE_RESOLUTION|>--- conflicted
+++ resolved
@@ -446,8 +446,7 @@
         super(_RestartProcess, cls).define(spec)
         spec.dynamic_output()
 
-<<<<<<< HEAD
-    def finish(self):
+    def last_step(self):
         self.out("finished", True)
 
 
@@ -1057,8 +1056,4 @@
             },
         }
         loop_object = self.loop.create(self.ExposeProcess, inputs)
-        self.loop.run_until_complete(loop_object)
-=======
-    def last_step(self):
-        self.out("finished", True)
->>>>>>> 8452de4e
+        self.loop.run_until_complete(loop_object)