# -*- coding: utf-8 -*-
"""Tests for the :mod:`plumpy.rmq.communicator` module."""
import shutil
import tempfile
import uuid
import asyncio
import shortuuid

import pytest
<<<<<<< HEAD
from kiwipy import RemoteException, rmq
=======
from kiwipy import BroadcastFilter, rmq
>>>>>>> 77e38202

import plumpy
from plumpy import communications, process_comms
from .. import utils


@pytest.fixture
def persister():
    _tmppath = tempfile.mkdtemp()
    persister = plumpy.PicklePersister(_tmppath)

    yield persister

    shutil.rmtree(_tmppath)


@pytest.fixture
def loop_communicator():
    message_exchange = '{}.{}'.format(__file__, shortuuid.uuid())
    task_exchange = '{}.{}'.format(__file__, shortuuid.uuid())
    task_queue = '{}.{}'.format(__file__, shortuuid.uuid())

    thread_communicator = rmq.RmqThreadCommunicator.connect(
        connection_params={'url': 'amqp://guest:guest@localhost:5672/'},
        message_exchange=message_exchange,
        task_exchange=task_exchange,
        task_queue=task_queue,
    )

    loop = asyncio.get_event_loop()
    loop.set_debug(True)

    communicator = communications.LoopCommunicator(thread_communicator, loop=loop)

    yield communicator

    thread_communicator.close()


@pytest.fixture
def async_controller(loop_communicator: communications.LoopCommunicator):
    yield process_comms.RemoteProcessController(loop_communicator)


class TestLoopCommunicator:
    """Make sure the loop communicator is working as expected"""

    @pytest.mark.asyncio
    async def test_broadcast(self, loop_communicator):
        BROADCAST = {'body': 'present', 'sender': 'Martin', 'subject': 'sup', 'correlation_id': 420}
        broadcast_future = plumpy.Future()

        loop = asyncio.get_event_loop()

        def get_broadcast(_comm, body, sender, subject, correlation_id):
            assert loop is asyncio.get_event_loop()

            broadcast_future.set_result({
                'body': body,
                'sender': sender,
                'subject': subject,
                'correlation_id': correlation_id
            })

        loop_communicator.add_broadcast_subscriber(get_broadcast)
        loop_communicator.broadcast_send(**BROADCAST)

        result = await broadcast_future
        assert result == BROADCAST

    @pytest.mark.asyncio
    async def test_broadcast_filter(self, loop_communicator):

        broadcast_future = plumpy.Future()

        loop = asyncio.get_event_loop()

        def ignore_broadcast(_comm, body, sender, subject, correlation_id):
            broadcast_future.set_exception(AssertionError('broadcast received'))

        def get_broadcast(_comm, body, sender, subject, correlation_id):
            broadcast_future.set_result(True)

        loop_communicator.add_broadcast_subscriber(BroadcastFilter(ignore_broadcast, subject='other'))
        loop_communicator.add_broadcast_subscriber(get_broadcast)
        loop_communicator.broadcast_send(
            **{
                'body': 'present',
                'sender': 'Martin',
                'subject': 'sup',
                'correlation_id': 420
            }
        )

        result = await broadcast_future
        assert result is True

    @pytest.mark.asyncio
    async def test_rpc(self, loop_communicator):
        MSG = 'rpc this'
        rpc_future = plumpy.Future()

        loop = asyncio.get_event_loop()

        def get_rpc(_comm, msg):
            assert loop is asyncio.get_event_loop()
            rpc_future.set_result(msg)

        loop_communicator.add_rpc_subscriber(get_rpc, 'rpc')
        loop_communicator.rpc_send('rpc', MSG)

        result = await rpc_future
        assert result == MSG

    @pytest.mark.asyncio
    async def test_task(self, loop_communicator):
        TASK = 'task this'
        task_future = plumpy.Future()

        loop = asyncio.get_event_loop()

        def get_task(_comm, msg):
            assert loop is asyncio.get_event_loop()
            task_future.set_result(msg)

        loop_communicator.add_task_subscriber(get_task)
        loop_communicator.task_send(TASK)

        result = await task_future
        assert result == TASK


class TestTaskActions:

    @pytest.mark.asyncio
    async def test_launch(self, loop_communicator, async_controller, persister):
        # Let the process run to the end
        loop = asyncio.get_event_loop()
        loop_communicator.add_task_subscriber(plumpy.ProcessLauncher(loop, persister=persister))
        result = await async_controller.launch_process(utils.DummyProcess)
        # Check that we got a result
        assert result == utils.DummyProcess.EXPECTED_OUTPUTS

    @pytest.mark.asyncio
    async def test_launch_nowait(self, loop_communicator, async_controller, persister):
        """ Testing launching but don't wait, just get the pid """
        loop = asyncio.get_event_loop()
        loop_communicator.add_task_subscriber(plumpy.ProcessLauncher(loop, persister=persister))
        pid = await async_controller.launch_process(utils.DummyProcess, nowait=True)
        assert isinstance(pid, uuid.UUID)

    @pytest.mark.asyncio
    async def test_execute_action(self, loop_communicator, async_controller, persister):
        """ Test the process execute action """
        loop = asyncio.get_event_loop()
        loop_communicator.add_task_subscriber(plumpy.ProcessLauncher(loop, persister=persister))
        result = await async_controller.execute_process(utils.DummyProcessWithOutput)
        assert utils.DummyProcessWithOutput.EXPECTED_OUTPUTS == result

    @pytest.mark.asyncio
    async def test_execute_action_nowait(self, loop_communicator, async_controller, persister):
        """ Test the process execute action """
        loop = asyncio.get_event_loop()
        loop_communicator.add_task_subscriber(plumpy.ProcessLauncher(loop, persister=persister))
        pid = await async_controller.execute_process(utils.DummyProcessWithOutput, nowait=True)
        assert isinstance(pid, uuid.UUID)

    @pytest.mark.asyncio
    async def test_launch_many(self, loop_communicator, async_controller, persister):
        """Test launching multiple processes"""
        loop = asyncio.get_event_loop()
        loop_communicator.add_task_subscriber(plumpy.ProcessLauncher(loop, persister=persister))
        num_to_launch = 10

        launch_futures = []
        for _ in range(num_to_launch):
            launch = async_controller.launch_process(utils.DummyProcess, nowait=True)
            launch_futures.append(launch)

        results = await asyncio.gather(*launch_futures)
        for result in results:
            assert isinstance(result, uuid.UUID)

    @pytest.mark.asyncio
    async def test_continue(self, loop_communicator, async_controller, persister):
        """ Test continuing a saved process """
        loop = asyncio.get_event_loop()
        loop_communicator.add_task_subscriber(plumpy.ProcessLauncher(loop, persister=persister))
        process = utils.DummyProcessWithOutput()
        persister.save_checkpoint(process)
        pid = process.pid
        del process

        # Let the process run to the end
        result = await async_controller.continue_process(pid)
        assert result, utils.DummyProcessWithOutput.EXPECTED_OUTPUTS

    @pytest.mark.asyncio
    async def test_duplicate_process(self, loop_communicator, async_controller, persister):
        loop = asyncio.get_event_loop()
        launcher = plumpy.ProcessLauncher(loop, persister=persister)
        loop_communicator.add_task_subscriber(launcher)
        process = utils.DummyProcessWithOutput()
        persister.save_checkpoint(process)
        launcher._process_cache[process.pid] = process
        assert process.pid in launcher.process_cache
        with pytest.raises(RemoteException, match='already running'):
            await async_controller.continue_process(process.pid)<|MERGE_RESOLUTION|>--- conflicted
+++ resolved
@@ -6,12 +6,8 @@
 import asyncio
 import shortuuid
 
+from kiwipy import BroadcastFilter, RemoteException, rmq
 import pytest
-<<<<<<< HEAD
-from kiwipy import RemoteException, rmq
-=======
-from kiwipy import BroadcastFilter, rmq
->>>>>>> 77e38202
 
 import plumpy
 from plumpy import communications, process_comms
