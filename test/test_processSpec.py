--- conflicted
+++ resolved
@@ -1,11 +1,8 @@
 import unittest
 from plum.process import ProcessSpec
-<<<<<<< HEAD
 from plum.exceptions import ValidationError
-from util import TestCase
-=======
 from .util import TestCase
->>>>>>> 64761734
+
 
 
 class StrSubtype(str):
