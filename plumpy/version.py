# -*- coding: utf-8 -*-
<<<<<<< HEAD
__version__: str = '0.17.0'
=======
__version__ = '0.18.0'
>>>>>>> 6b93aa6a

__all__ = ['__version__']<|MERGE_RESOLUTION|>--- conflicted
+++ resolved
@@ -1,8 +1,4 @@
 # -*- coding: utf-8 -*-
-<<<<<<< HEAD
-__version__: str = '0.17.0'
-=======
-__version__ = '0.18.0'
->>>>>>> 6b93aa6a
+__version__: str = '0.18.0'
 
 __all__ = ['__version__']