# -*- coding: utf-8 -*-
<<<<<<< HEAD
__version__: str = '0.18.0'
=======
__version__ = '0.18.1'
>>>>>>> 2c0b0295

__all__ = ['__version__']<|MERGE_RESOLUTION|>--- conflicted
+++ resolved
@@ -1,8 +1,4 @@
 # -*- coding: utf-8 -*-
-<<<<<<< HEAD
-__version__: str = '0.18.0'
-=======
-__version__ = '0.18.1'
->>>>>>> 2c0b0295
+__version__: str = '0.18.1'
 
 __all__ = ['__version__']