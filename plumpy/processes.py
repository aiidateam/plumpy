# -*- coding: utf-8 -*-
"""The main Process module"""
import abc
import contextlib
import enum
import functools
import copy
import logging
import time
import sys
import uuid
import asyncio
from types import TracebackType
from typing import (
    Any, Awaitable, Callable, cast, Dict, Generator, Hashable, List, Optional, Sequence, Tuple, Type, Union
)

try:
    from aiocontextvars import ContextVar
except ModuleNotFoundError:
    from contextvars import ContextVar

from aio_pika.exceptions import ConnectionClosed
import yaml
import kiwipy

from .process_listener import ProcessListener
from .process_spec import ProcessSpec
from .utils import protected, PID_TYPE, SAVED_STATE_TYPE
from . import exceptions
from . import futures
from .base import state_machine
from .base.utils import super_check, call_with_super_check
from .base.state_machine import event, StateEntryFailed, StateMachine, TransitionFailed
from . import events
from . import persistence
from . import ports
from . import process_comms
from . import process_states
from . import utils

# pylint: disable=too-many-lines

__all__ = ['Process', 'ProcessSpec', 'BundleKeys', 'TransitionFailed']

_LOGGER = logging.getLogger(__name__)
PROCESS_STACK = ContextVar('process stack', default=[])


class BundleKeys:
    """
    String keys used by the process to save its state in the state bundle.

    See :meth:`plumpy.processes.Process.save_instance_state` and :meth:`plumpy.processes.Process.load_instance_state`.

    """
    # pylint: disable=too-few-public-methods
    INPUTS_RAW = 'INPUTS_RAW'
    INPUTS_PARSED = 'INPUTS_PARSED'
    OUTPUTS = 'OUTPUTS'


class ProcessStateMachineMeta(abc.ABCMeta, state_machine.StateMachineMeta):
    pass


# Make ProcessStateMachineMeta instances (classes) YAML - able
yaml.representer.Representer.add_representer(ProcessStateMachineMeta, yaml.representer.Representer.represent_name)


def ensure_not_closed(func: Callable[..., Any]) -> Callable[..., Any]:
    """Raise if the Process is closed."""

    @functools.wraps(func)
    def func_wrapper(self: Any, *args: Any, **kwargs: Any) -> Any:
        # pylint: disable=protected-access
        if self._closed:
            raise exceptions.ClosedError('Process is closed')
        return func(self, *args, **kwargs)

    return func_wrapper


@persistence.auto_persist('_pid', '_creation_time', '_future', '_paused', '_status', '_pre_paused_status')
class Process(StateMachine, persistence.Savable, metaclass=ProcessStateMachineMeta):
    """
    The Process class is the base for any unit of work in plumpy.

    A process can be in one of the following states:

    * CREATED
    * RUNNING
    * WAITING
    * FINISHED
    * EXCEPTED
    * KILLED

    as defined in the :class:`~plumpy.process_states.ProcessState` enum.

    ::

                          ___
                         |   v
        CREATED (x) --- RUNNING (x) --- FINISHED (o)
                         |   ^          /
                         v   |         /
                        WAITING (x) --
                         |   ^
                          ---

        * -- EXCEPTED (o)
        * -- KILLED (o)

    * (o): terminal state
    * (x): non terminal state

    When a Process enters a state is always gets a corresponding message, e.g.
    on entering RUNNING it will receive the on_run message. These are
    always called immediately after that state is entered but before being
    executed.
    """

    # pylint: disable=too-many-instance-attributes,too-many-public-methods

    # Static class stuff ######################
    _spec_class = ProcessSpec
    # Default placeholders, will be populated in init()
    _stepping = False
    _pausing: Optional[futures.CancellableAction] = None
    _paused: Optional[persistence.SavableFuture] = None
    _killing: Optional[futures.CancellableAction] = None
    _interrupt_action: Optional[futures.CancellableAction] = None
    _closed = False
    _cleanups: Optional[List[Callable[[], None]]] = None

    __called: bool = False

    @classmethod
    def current(cls) -> Optional['Process']:
        """
        Get the currently running process i.e. the one at the top of the stack

        :return: the currently running process

        """
        if PROCESS_STACK.get():
            return PROCESS_STACK.get()[-1]

        return None

    @classmethod
    def get_states(cls) -> Sequence[Type[process_states.State]]:
        state_classes = cls.get_state_classes()
        return (
            state_classes[process_states.ProcessState.CREATED],
            *[state for state in state_classes.values() if state.LABEL != process_states.ProcessState.CREATED]
        )

    @classmethod
    def get_state_classes(cls) -> Dict[Hashable, Type[process_states.State]]:
        # A mapping of the State constants to the corresponding state class
        return {
            process_states.ProcessState.CREATED: process_states.Created,
            process_states.ProcessState.RUNNING: process_states.Running,
            process_states.ProcessState.WAITING: process_states.Waiting,
            process_states.ProcessState.FINISHED: process_states.Finished,
            process_states.ProcessState.EXCEPTED: process_states.Excepted,
            process_states.ProcessState.KILLED: process_states.Killed
        }

    @classmethod
    def spec(cls) -> ProcessSpec:
        try:
            return cls.__getattribute__(cls, '_spec')
        except AttributeError:
            try:
                cls._spec: ProcessSpec = cls._spec_class()  # type: ignore
                cls.__called: bool = False  # type: ignore
                cls.define(cls._spec)  # type: ignore
                assert cls.__called, \
                    'Process.define() was not called by {}\n' \
                    'Hint: Did you forget to call the superclass method in your define? ' \
                    'Try: super().define(spec)'.format(cls)
                return cls._spec  # type: ignore
            except Exception:
                del cls._spec  # type: ignore
                cls.__called = False
                raise

    @classmethod
    def get_name(cls) -> str:
        return cls.__name__

    @classmethod
    def define(cls, _spec: ProcessSpec) -> None:
        cls.__called = True

    @classmethod
    def get_description(cls) -> Dict[str, Any]:
        """
        Get a human readable description of what this :class:`Process` does.

        :return: The description.

        """
        description: Dict[str, Any] = {}

        if cls.__doc__:
            description['description'] = cls.__doc__.strip()

        spec_description = cls.spec().get_description()
        if spec_description:
            description['spec'] = spec_description

        return description

    @classmethod
    def recreate_from(
        cls, saved_state: SAVED_STATE_TYPE, load_context: Optional[persistence.LoadSaveContext] = None
    ) -> 'Process':
        """
        Recreate a process from a saved state, passing any positional and
        keyword arguments on to load_instance_state

        :param saved_state: The saved state to load from
        :param load_context: The load context to use
        :return: An instance of the object with its state loaded from the save state.

        """
        process = cast(Process, super().recreate_from(saved_state, load_context))
        call_with_super_check(process.init)
        return process

    def __init__(
        self,
        inputs: Optional[dict] = None,
        pid: Optional[PID_TYPE] = None,
        logger: Optional[logging.Logger] = None,
        loop: Optional[asyncio.AbstractEventLoop] = None,
        communicator: Optional[kiwipy.Communicator] = None
    ) -> None:
        """
        The signature of the constructor should not be changed by subclassing processes.

        :param inputs: A dictionary of the process inputs
        :param pid: The process ID, can be manually set, if not a unique pid will be chosen
        :param logger: An optional logger for the process to use
        :param loop: The event loop
        :param communicator: The (optional) communicator

        """
        super().__init__()

        # Don't allow the spec to be changed anymore
        self.spec().seal()

        self._loop = loop if loop is not None else asyncio.get_event_loop()

        self._setup_event_hooks()

        self._status: Optional[str] = None  # May hold a current status message
        self._pre_paused_status: Optional[
            str] = None  # Save status when a pause message replaces it, such that it can be restored
        self._paused = None

        # Input/output
        self._raw_inputs = None if inputs is None else utils.AttributesFrozendict(inputs)
        self._pid = pid
        self._parsed_inputs: Optional[utils.AttributesFrozendict] = None
        self._outputs: Dict[str, Any] = {}
        self._uuid: Optional[uuid.UUID] = None
        self._creation_time: Optional[float] = None

        # Runtime variables
        self._future = persistence.SavableFuture(loop=self._loop)
        self.__event_helper = utils.EventHelper(ProcessListener)
        self._logger = logger
        self._communicator = communicator

    @super_check
    def init(self) -> None:
        """ Any common initialisation stuff after create or load goes here """
        self._cleanups = []  # a list of functions to be ran on terminated

        if self._communicator is not None:
            try:
                identifier = self._communicator.add_rpc_subscriber(self.message_receive, identifier=str(self.pid))
                self.add_cleanup(functools.partial(self._communicator.remove_rpc_subscriber, identifier))
            except kiwipy.TimeoutError:
                self.logger.exception('Process<%s> failed to register as an RPC subscriber', self.pid)

            try:
                identifier = self._communicator.add_broadcast_subscriber(
                    self.broadcast_receive, identifier=str(self.pid)
                )
                self.add_cleanup(functools.partial(self._communicator.remove_broadcast_subscriber, identifier))
            except kiwipy.TimeoutError:
                self.logger.exception('Process<%s> failed to register as a broadcast subscriber', self.pid)

        if not self._future.done():

            def try_killing(future: futures.Future) -> None:
                if future.cancelled():
                    if not self.kill('Killed by future being cancelled'):
                        self.logger.warning('Failed to kill process on future cancel')

            self._future.add_done_callback(try_killing)

    def _setup_event_hooks(self) -> None:
        self.add_state_event_callback(
            state_machine.StateEventHook.ENTERING_STATE,
            lambda _s, _h, state: self.on_entering(cast(process_states.State, state))
        )
        self.add_state_event_callback(
            state_machine.StateEventHook.ENTERED_STATE,
            lambda _s, _h, from_state: self.on_entered(cast(Optional[process_states.State], from_state))
        )
        self.add_state_event_callback(
            state_machine.StateEventHook.EXITING_STATE, lambda _s, _h, _state: self.on_exiting()
        )

    @property
    def creation_time(self) -> Optional[float]:
        """
        The creation time of this Process as returned by time.time() when instantiated
        :return: The creation time
        """
        return self._creation_time

    @property
    def pid(self) -> Optional[PID_TYPE]:
        return self._pid

    @property
    def uuid(self) -> Optional[uuid.UUID]:
        return self._uuid

    @property
    def raw_inputs(self) -> Optional[utils.AttributesFrozendict]:
        return self._raw_inputs

    @property
    def inputs(self) -> Optional[utils.AttributesFrozendict]:
        return self._parsed_inputs

    @property
    def outputs(self) -> Dict[str, Any]:
        """
        Get the current outputs emitted by the Process.  These may grow over
        time as the process runs.

        :return: A mapping of {output_port: value} outputs

        """
        return self._outputs

    @property
    def logger(self) -> logging.Logger:
        """
        Get the logger for this class.  Can be None.

        :return: The logger.

        """
        if self._logger is not None:
            return self._logger

        return _LOGGER

    @property
    def status(self) -> Optional[str]:
        return self._status

    def set_status(self, status: Optional[str]) -> None:
        self._status = status

    @property
    def paused(self) -> bool:
        return self._paused is not None

    def future(self) -> persistence.SavableFuture:
        return self._future

    @ensure_not_closed
    def launch(
        self,
        process_class: Type['Process'],
        inputs: Optional[dict] = None,
        pid: Optional[PID_TYPE] = None,
        logger: Optional[logging.Logger] = None
    ) -> 'Process':
        process = process_class(inputs=inputs, pid=pid, logger=logger, loop=self.loop, communicator=self._communicator)
        self.loop.create_task(process.step_until_terminated())
        return process

    # region State introspection methods

    def has_terminated(self) -> bool:
        return self._state.is_terminal()

    def result(self) -> Any:
        """
        Get the result from the process if it is finished.
        If the process was killed then a KilledError will be raise.
        If the process has excepted then the failing exception will be raised.
        If in any other state this will raise an InvalidStateError.
        :return: The result of the process
        """
        if isinstance(self._state, process_states.Finished):
            return self._state.result
        if isinstance(self._state, process_states.Killed):
            raise exceptions.KilledError(self._state.msg)
        if isinstance(self._state, process_states.Excepted):
            raise (self._state.exception or Exception('process excepted'))

        raise exceptions.InvalidStateError

    def successful(self) -> bool:
        """
        Returns whether the result of the process is considered successful
        Will raise if the process is not in the FINISHED state
        """
        try:
<<<<<<< HEAD
            return self._state.successful  # type: ignore
        except AttributeError:
            raise exceptions.InvalidStateError('process is not in the finished state')
=======
            return self._state.successful
        except AttributeError as exception:
            raise exceptions.InvalidStateError('process is not in the finished state') from exception
>>>>>>> 6b93aa6a

    @property
    def is_successful(self) -> bool:
        """Return whether the result of the process is considered successful.

        :return: boolean, True if the process is in `Finished` state with `successful` attribute set to `True`
        """
        try:
            return self._state.successful  # type: ignore
        except AttributeError:
            return False

    def killed(self) -> bool:
        return self.state == process_states.ProcessState.KILLED

    def killed_msg(self) -> Optional[str]:
        if isinstance(self._state, process_states.Killed):
            return self._state.msg

        raise exceptions.InvalidStateError('Has not been killed')

    def exception(self) -> Optional[BaseException]:
        if isinstance(self._state, process_states.Excepted):
            return self._state.exception

        return None

    def done(self) -> bool:
        """
        Return True if the call was successfully killed or finished running.
        """
        return self._state.is_terminal()

    # endregion

    # region loop methods

    @property
    def loop(self) -> asyncio.AbstractEventLoop:
        return self._loop

    def call_soon(self, callback: Callable[..., Any], *args: Any, **kwargs: Any) -> events.ProcessCallback:
        """
        Schedule a callback to what is considered an internal process function
        (this needn't be a method).
        If it raises an exception it will cause the process to fail.
        """
        args = (callback,) + args
        handle = events.ProcessCallback(self, self._run_task, args, kwargs)
        self.loop.create_task(handle.run())
        return handle

    def callback_excepted(
        self, _callback: Callable[..., Any], exception: Optional[BaseException], trace: Optional[TracebackType]
    ) -> None:
        if self.state != process_states.ProcessState.EXCEPTED:
            self.fail(exception, trace)

    @contextlib.contextmanager
    def _process_scope(self) -> Generator[None, None, None]:
        """
        This context manager function is used to make sure the process stack is correct
        meaning that globally someone can ask for Process.current() to get the last process
        that is on the call stack.
        """
        stack_copy = PROCESS_STACK.get().copy()
        stack_copy.append(self)
        PROCESS_STACK.set(stack_copy)
        try:
            yield None
        finally:
            assert Process.current() is self, \
                'Somehow, the process at the top of the stack is not me, ' \
                'but another process! ({} != {})'.format(self, Process.current())
            stack_copy = PROCESS_STACK.get().copy()
            stack_copy.pop()
            PROCESS_STACK.set(stack_copy)

    async def _run_task(self, callback: Callable[..., Any], *args: Any, **kwargs: Any) -> Any:
        """
        This method should be used to run all Process related functions and coroutines.
        If there is an exception the process will enter the EXCEPTED state.

        :param callback: A function or coroutine
        :param args: Optional positional arguments passed to fn
        :param kwargs:  Optional keyword arguments passed to fn
        :return: The value as returned by fn
        """
        # Make sure execute is a coroutine
        coro = utils.ensure_coroutine(callback)
        with self._process_scope():
            result = await coro(*args, **kwargs)
        return result

    # endregion

    # region Persistence

    def save_instance_state(
        self, out_state: SAVED_STATE_TYPE, save_context: Optional[persistence.LoadSaveContext]
    ) -> None:
        """
        Ask the process to save its current instance state.

        :param out_state: A bundle to save the state to
        :param save_context: The save context
        """
        super().save_instance_state(out_state, save_context)

        out_state['_state'] = self._state.save()

        # Inputs/outputs
        if self.raw_inputs is not None:
            out_state[BundleKeys.INPUTS_RAW] = self.encode_input_args(self.raw_inputs)

        if self.inputs is not None:
            out_state[BundleKeys.INPUTS_PARSED] = self.encode_input_args(self.inputs)

        if self.outputs:
            out_state[BundleKeys.OUTPUTS] = self.encode_input_args(self.outputs)

    @protected
    def load_instance_state(self, saved_state: SAVED_STATE_TYPE, load_context: persistence.LoadSaveContext) -> None:
        # First make sure the state machine constructor is called
        super().__init__()

        self._setup_event_hooks()

        # Runtime variables, set initial states
        self._future = persistence.SavableFuture()
        self.__event_helper = utils.EventHelper(ProcessListener)
        self._logger = None
        self._communicator = None

        if 'loop' in load_context:
            self._loop = load_context.loop
        else:
            self._loop = asyncio.get_event_loop()

        self._state: process_states.State = self.recreate_state(saved_state['_state'])

        if 'communicator' in load_context:
            self._communicator = load_context.communicator

        if 'logger' in load_context:
            self._logger = load_context.logger

        # Need to call this here as things downstream may rely on us having the runtime variable above
        super().load_instance_state(saved_state, load_context)

        # Inputs/outputs
        try:
            decoded = self.decode_input_args(saved_state[BundleKeys.INPUTS_RAW])
            self._raw_inputs = utils.AttributesFrozendict(decoded)
        except KeyError:
            self._raw_inputs = None

        try:
            decoded = self.decode_input_args(saved_state[BundleKeys.INPUTS_PARSED])
            self._parsed_inputs = utils.AttributesFrozendict(decoded)
        except KeyError:
            self._parsed_inputs = None

        try:
            decoded = self.decode_input_args(saved_state[BundleKeys.OUTPUTS])
            self._outputs = decoded
        except KeyError:
            self._outputs = {}

    # endregion

    def add_process_listener(self, listener: ProcessListener) -> None:
        assert (listener != self), 'Cannot listen to yourself!'
        self.__event_helper.add_listener(listener)

    def remove_process_listener(self, listener: ProcessListener) -> None:
        self.__event_helper.remove_listener(listener)

    @protected
    def set_logger(self, logger: logging.Logger) -> None:
        self._logger = logger

    @protected
    def log_with_pid(self, level: int, msg: str) -> None:
        self.logger.log(level, '%s: %s', self.pid, msg)

    # region Events

    def on_entering(self, state: process_states.State) -> None:
        # Map these onto direct functions that the subclass can implement
        state_label = state.LABEL
        if state_label == process_states.ProcessState.CREATED:
            call_with_super_check(self.on_create)
        elif state_label == process_states.ProcessState.RUNNING:
            call_with_super_check(self.on_run)
        elif state_label == process_states.ProcessState.WAITING:
            call_with_super_check(self.on_wait, state.data)  # type: ignore
        elif state_label == process_states.ProcessState.FINISHED:
            call_with_super_check(self.on_finish, state.result, state.successful)  # type: ignore
        elif state_label == process_states.ProcessState.KILLED:
            call_with_super_check(self.on_kill, state.msg)  # type: ignore
        elif state_label == process_states.ProcessState.EXCEPTED:
            call_with_super_check(self.on_except, state.get_exc_info())  # type: ignore

    def on_entered(self, from_state: Optional[process_states.State]) -> None:
        # Map these onto direct functions that the subclass can implement
        state_label = self._state.LABEL
        if state_label == process_states.ProcessState.RUNNING:
            call_with_super_check(self.on_running)
        elif state_label == process_states.ProcessState.WAITING:
            call_with_super_check(self.on_waiting)
        elif state_label == process_states.ProcessState.FINISHED:
            call_with_super_check(self.on_finished)
        elif state_label == process_states.ProcessState.EXCEPTED:
            call_with_super_check(self.on_excepted)
        elif state_label == process_states.ProcessState.KILLED:
            call_with_super_check(self.on_killed)

        if self._communicator and isinstance(self.state, enum.Enum):
            from_label = cast(enum.Enum, from_state.LABEL).value if from_state is not None else None
            subject = 'state_changed.{}.{}'.format(from_label, self.state.value)
            self.logger.info('Broadcasting state change of %d: %s', self.pid, subject)
            try:
                self._communicator.broadcast_send(body=None, sender=self.pid, subject=subject)
            except ConnectionClosed:
                message = 'no connection available to broadcast state change from %s to %s'
                self.logger.info(message, from_label, self.state.value)

    def on_exiting(self) -> None:
        state = self.state
        if state == process_states.ProcessState.WAITING:
            call_with_super_check(self.on_exit_waiting)
        elif state == process_states.ProcessState.RUNNING:
            call_with_super_check(self.on_exit_running)

    @super_check
    def on_create(self) -> None:
        self._creation_time = time.time()

        # This will parse the inputs with respect to the input portnamespace of the spec and validate them
        raw_inputs = dict(self._raw_inputs) if self._raw_inputs else {}
        self._parsed_inputs = self.spec().inputs.pre_process(raw_inputs)
        result = self.spec().inputs.validate(self._parsed_inputs)

        if result is not None:
            raise ValueError(result)

        # Set up a process ID
        self._uuid = uuid.uuid4()
        if self._pid is None:
            self._pid = self._uuid

    @super_check
    def on_exit_running(self) -> None:
        """Exiting the RUNNING state."""

    @super_check
    def on_exit_waiting(self) -> None:
        """Exiting the WAITING state."""

    @super_check
    def on_run(self) -> None:
        """Entering the RUNNING state."""

    @super_check
    def on_running(self) -> None:
        """Entered the RUNNING state."""
        self._fire_event(ProcessListener.on_process_running)

    def on_output_emitting(self, output_port: str, value: Any) -> None:
        """Output is about to be emitted."""

    def on_output_emitted(self, output_port: str, value: Any, dynamic: bool) -> None:
        self.__event_helper.fire_event(ProcessListener.on_output_emitted, self, output_port, value, dynamic)

    @super_check
    def on_wait(self, awaitables: Sequence[Awaitable]) -> None:
        """Entering the WAITING state."""

    @super_check
    def on_waiting(self) -> None:
        """Entered the WAITING state."""
        self._fire_event(ProcessListener.on_process_waiting)

    @super_check
    def on_pausing(self, msg: Optional[str] = None) -> None:
        """The process is being paused."""

    @super_check
    def on_paused(self, msg: Optional[str] = None) -> None:
        """The process was paused """
        self._pausing = None

        # Create a future to represent the duration of the paused state
        self._paused = persistence.SavableFuture()

        # Save the current status and potentially overwrite it with the passed message
        self._pre_paused_status = self.status
        if msg is not None:
            self.set_status(msg)

        self._fire_event(ProcessListener.on_process_paused)

    @super_check
    def on_playing(self) -> None:
        """ The process was played """
        # Done being paused
        if self._paused is not None:
            self._paused.set_result(True)
        self._paused = None

        self.set_status(self._pre_paused_status)
        self._pre_paused_status = None

        self._fire_event(ProcessListener.on_process_played)

    @super_check
    def on_finish(self, result: Any, successful: bool) -> None:
        """ Entering the FINISHED state """
        if successful:
            validation_error = self.spec().outputs.validate(self.outputs)
            if validation_error:
                raise StateEntryFailed(process_states.ProcessState.FINISHED, result, False)

        self.future().set_result(self.outputs)

    @super_check
    def on_finished(self) -> None:
        """ Entered the FINISHED state """
        self._fire_event(ProcessListener.on_process_finished, self.future().result())

    @super_check
    def on_except(self, exc_info: Tuple[Any, Exception, TracebackType]) -> None:
        exception = exc_info[1]
        exception.__traceback__ = exc_info[2]
        self.future().set_exception(exception)

    @super_check
    def on_excepted(self) -> None:
        self._fire_event(ProcessListener.on_process_excepted, str(self.future().exception()))

    @super_check
    def on_kill(self, msg: Optional[str]) -> None:
        self.set_status(msg)
        self.future().set_exception(exceptions.KilledError(msg))

    @super_check
    def on_killed(self) -> None:
        self._killing = None
        self._fire_event(ProcessListener.on_process_killed, self.killed_msg())

    def on_terminated(self) -> None:
        super().on_terminated()
        self.close()

    @super_check
    def on_close(self) -> None:
        """
        Called when the Process is being closed an will not be ran anymore.  This is an opportunity
        to free any runtime resources
        """
        try:
            for cleanup in self._cleanups or []:
                try:
                    cleanup()
                except Exception:  # pylint: disable=broad-except
                    self.logger.exception('Exception calling cleanup method %s', cleanup)
            self._cleanups = None
        finally:
            self._closed = True

    def _fire_event(self, evt: Callable[..., Any], *args: Any, **kwargs: Any) -> None:
        self.__event_helper.fire_event(evt, self, *args, **kwargs)

    # endregion

    # region Communication

    def message_receive(self, _comm: kiwipy.Communicator, msg: Dict[str, Any]) -> Any:
        """
        Coroutine called when the process receives a message from the communicator

        :param _comm: the communicator that sent the message
        :param msg: the message
        :return: the outcome of processing the message, the return value will be sent back as a response to the sender
        """
        self.logger.debug("RPC message '%s' received with communicator '%s'", msg, _comm)

        intent = msg[process_comms.INTENT_KEY]

        if intent == process_comms.Intent.PLAY:
            return self._schedule_rpc(self.play)
        if intent == process_comms.Intent.PAUSE:
            return self._schedule_rpc(self.pause, msg=msg.get(process_comms.MESSAGE_KEY, None))
        if intent == process_comms.Intent.KILL:
            return self._schedule_rpc(self.kill, msg=msg.get(process_comms.MESSAGE_KEY, None))
        if intent == process_comms.Intent.STATUS:
            status_info: Dict[str, Any] = {}
            self.get_status_info(status_info)
            return status_info

        # Didn't match any known intents
        raise RuntimeError('Unknown intent')

    def broadcast_receive(self, _comm: kiwipy.Communicator, body: Any, sender: Any, subject: Any,
                          correlation_id: Any) -> Optional[kiwipy.Future]:
        """
        Coroutine called when the process receives a message from the communicator

        :param _comm: the communicator that sent the message
        :param msg: the message
        """
        # pylint: disable=unused-argument
        self.logger.debug("Broadcast message '%s' received with communicator '%s'", body, _comm)

        # If we get a message we recognise then action it, otherwise ignore
        if subject == process_comms.Intent.PLAY:
            return self._schedule_rpc(self.play)
        if subject == process_comms.Intent.PAUSE:
            return self._schedule_rpc(self.pause, msg=body)
        if subject == process_comms.Intent.KILL:
            return self._schedule_rpc(self.kill, msg=body)
        return None

    def _schedule_rpc(self, callback: Callable[..., Any], *args: Any, **kwargs: Any) -> kiwipy.Future:
        """
        Schedule a call to a callback as a result of an RPC communication call, this will return
        a future that resolves to the final result (even after one or more layer of futures being
        returned) of the callback.

        :param callback: the callback function or coroutine
        :param args: the positional arguments to the callback
        :param kwargs: the keyword arguments to the callback
        :return: a kiwi future that resolves to the outcome of the callback

        """
        kiwi_future = kiwipy.Future()

        async def run_callback() -> None:
            with kiwipy.capture_exceptions(kiwi_future):
                result = callback(*args, **kwargs)
                while asyncio.isfuture(result):
                    result = await result

                kiwi_future.set_result(result)

        # Schedule the task and give back a kiwi future
        asyncio.run_coroutine_threadsafe(run_callback(), self.loop)

        return kiwi_future

    # endregion

    @ensure_not_closed
    def add_cleanup(self, cleanup: Callable[[], None]) -> None:
        assert self._cleanups is not None
        self._cleanups.append(cleanup)

    def close(self) -> None:
        """
        Calling this method indicates that this process should not ran anymore and will trigger
        any runtime resources (such as the communicator connection) to be cleaned up.  The state
        of the process will still be accessible.

        It is safe to call this method multiple times.
        """
        if self._closed:
            return

        call_with_super_check(self.on_close)

    # region State related methods

    def transition_excepted(
        self, _initial_state: Any, final_state: process_states.ProcessState, exception: Exception, trace: TracebackType
    ) -> None:
        # If we are creating, then reraise instead of failing.
        if final_state == process_states.ProcessState.CREATED:
            raise exception.with_traceback(trace)

        self.transition_to(process_states.ProcessState.EXCEPTED, exception, trace)

    def pause(self, msg: Union[str, None] = None) -> Union[None, bool, futures.CancellableAction]:
        """
        Pause the process.  Returns True if after this call the process is paused, False otherwise

        :param msg: an optional message to set as the status. The current status will be saved in the private
            `_pre_paused_status attribute`, such that it can be restored when the process is played again.
        """
        if self.has_terminated():
            return False

        if self.paused:
            # Already paused
            return True

        if self._pausing is not None:
            # Already pausing
            return self._pausing

        if self._stepping:
            # Ask the step function to pause by setting this flag and giving the
            # caller back a future
            interrupt_exception = process_states.PauseInterruption(msg)
            self._set_interrupt_action_from_exception(interrupt_exception)
            self._pausing = self._interrupt_action
            # Try to interrupt the state
            self._state.interrupt(interrupt_exception)
            return self._interrupt_action

        return self._do_pause(msg)

    def _do_pause(self, state_msg: Optional[str], next_state: Optional[process_states.State] = None) -> bool:
        """ Carry out the pause procedure, optionally transitioning to the next state first"""
        try:
            if next_state is not None:
                self.transition_to(next_state)
            call_with_super_check(self.on_pausing, state_msg)
            call_with_super_check(self.on_paused, state_msg)
        finally:
            self._pausing = None

        return True

    def _create_interrupt_action(self, exception: process_states.Interruption) -> futures.CancellableAction:
        """
        Create an interrupt action from the corresponding interrupt exception

        :param exception: The interrupt exception
        :return: The interrupt action

        """
        if isinstance(exception, process_states.PauseInterruption):
            do_pause = functools.partial(self._do_pause, str(exception))
            return futures.CancellableAction(do_pause, cookie=exception)

        if isinstance(exception, process_states.KillInterruption):

            def do_kill(_next_state: process_states.State) -> Any:
                try:
                    # Ignore the next state
                    self.transition_to(process_states.ProcessState.KILLED, str(exception))
                    return True
                finally:
                    self._killing = None

            return futures.CancellableAction(do_kill, cookie=exception)

        raise ValueError("Got unknown interruption type '{}'".format(type(exception)))

    def _set_interrupt_action(self, new_action: Optional[futures.CancellableAction]) -> None:
        """
        Set the interrupt action cancelling the current one if it exists
        :param new_action: The new interrupt action to set
        """
        if self._interrupt_action is not None:
            self._interrupt_action.cancel()
        self._interrupt_action = new_action

    def _set_interrupt_action_from_exception(self, interrupt_exception: process_states.Interruption) -> None:
        """ Set an interrupt action from the corresponding interrupt exception """
        action = self._create_interrupt_action(interrupt_exception)
        self._set_interrupt_action(action)

    def play(self) -> bool:
        """
        Play a process. Returns True if after this call the process is playing, False otherwise

        :return: True if playing, False otherwise
        """
        if not self.paused:
            if self._pausing is not None:
                # Not going to pause after all
                self._pausing.cancel()
                self._pausing = None
                self._set_interrupt_action(None)
            return True

        call_with_super_check(self.on_playing)
        return True

    @event(from_states=(process_states.Running, process_states.Waiting))
    def resume(self, *args: Any) -> None:
        """Start running the process again"""
        return self._state.resume(*args)  # type: ignore

    @event(to_states=process_states.Excepted)
    def fail(self, exception: Optional[BaseException], trace_back: Optional[TracebackType]) -> None:
        """
        Fail the process in response to an exception
        :param exception: The exception that caused the failure
        :param trace_back: Optional exception traceback
        """
        self.transition_to(process_states.ProcessState.EXCEPTED, exception, trace_back)

    def kill(self, msg: Union[str, None] = None) -> Union[bool, asyncio.Future]:
        """
        Kill the process
        :param msg: An optional kill message
        """
        if self.state == process_states.ProcessState.KILLED:
            # Already killed
            return True

        if self.has_terminated():
            # Can't kill
            return False

        if self._killing:
            # Already killing
            return self._killing

        if self._stepping:
            # Ask the step function to pause by setting this flag and giving the
            # caller back a future
            interrupt_exception = process_states.KillInterruption(msg)
            self._set_interrupt_action_from_exception(interrupt_exception)
            self._killing = self._interrupt_action
            self._state.interrupt(interrupt_exception)
            return cast(futures.CancellableAction, self._interrupt_action)

        self.transition_to(process_states.ProcessState.KILLED, msg)
        return True

        # endregion

    def create_initial_state(self) -> process_states.State:
        return cast(process_states.State, self.get_state_class(process_states.ProcessState.CREATED)(self, self.run))

    def recreate_state(self, saved_state: persistence.Bundle) -> process_states.State:
        """
        Create a state object from a saved state

        :param saved_state: The saved state
        :return: An instance of the object with its state loaded from the save state.
        """
        load_context = persistence.LoadSaveContext(process=self)
        return cast(process_states.State, persistence.Savable.load(saved_state, load_context))

    # endregion

    # region Execution related methods

    def run(self) -> Any:
        pass

    @ensure_not_closed
    def execute(self) -> Optional[Dict[str, Any]]:
        """
        Execute the process.  This will return if the process terminates or is paused.

        :return: None if not terminated, otherwise `self.outputs`
        """
        if not self.has_terminated():
            self.loop.run_until_complete(self.step_until_terminated())

        return self.future().result()

    @ensure_not_closed
    async def step(self) -> None:
        assert not self.has_terminated(), 'Cannot step, already terminated'

        if self.paused and self._paused is not None:
            await self._paused

        try:
            self._stepping = True
            next_state = None
            try:
                next_state = await self._run_task(self._state.execute)
            except process_states.Interruption as exception:
                # If the interruption was caused by a call to a Process method then there should
                # be an interrupt action ready to be executed, so just check if the cookie matches
                # that of the exception i.e. if it is the _same_ interruption.  If not cancel and
                # build the interrupt action below
                if self._interrupt_action is not None:
                    if self._interrupt_action.cookie is not exception:
                        self._set_interrupt_action_from_exception(exception)
                else:
                    self._set_interrupt_action_from_exception(exception)

            except KeyboardInterrupt:  # pylint: disable=try-except-raise
                raise
            except Exception:  # pylint: disable=broad-except
                # Overwrite the next state to go to excepted directly
                next_state = self.create_state(process_states.ProcessState.EXCEPTED, *sys.exc_info()[1:])
                self._set_interrupt_action(None)

            if self._interrupt_action:
                self._interrupt_action.run(next_state)
            else:
                # Everything nominal so transition to the next state
                self.transition_to(next_state)

        finally:
            self._stepping = False
            self._set_interrupt_action(None)

    async def step_until_terminated(self) -> None:
        while not self.has_terminated():
            await self.step()

    # endregion

    @ensure_not_closed
    @protected
    def out(self, output_port: str, value: Any) -> None:
        """
        Record an output value for a specific output port. If the output port matches an
        explicitly defined Port it will be validated against that. If not it will be validated
        against the PortNamespace, which means it will be checked for dynamicity and whether
        the type of the value is valid

        :param output_port: the name of the output port, can be namespaced
        :param value: the value for the output port
        :raises: ValueError if the output value is not validated against the port
        """
        self.on_output_emitting(output_port, value)

        namespace_separator = self.spec().namespace_separator

        namespace = output_port.split(namespace_separator)
        port_name = namespace.pop()

        if namespace:
            port_namespace = cast(
                ports.PortNamespace,
                self.spec().outputs.get_port(namespace_separator.join(namespace))
            )
        else:
            port_namespace = self.spec().outputs

        validation_error = None
        try:
            port = port_namespace[port_name]
            dynamic = False
            validation_error = port.validate(value)
        except KeyError:
            port = port_namespace
            dynamic = True
            validation_error = port.validate_dynamic_ports({port_name: value})

        if validation_error:
            msg = "Error validating output '{}' for port '{}': {}".format(
                value, validation_error.port, validation_error.message
            )
            raise ValueError(msg)

        output_namespace = self._outputs
        for sub_space in namespace:
            output_namespace = output_namespace.setdefault(sub_space, {})

        output_namespace[port_name] = value
        self.on_output_emitted(output_port, value, dynamic)

    @protected
    def encode_input_args(self, inputs: Any) -> Any:
        """
        Encode input arguments such that they may be saved in a :class:`plumpy.Bundle`.
        The encoded inputs should contain no reference to the inputs that were passed in.
        This often will mean making a deepcopy of the input dictionary.

        :param inputs: A mapping of the inputs as passed to the process
        :return: The encoded inputs
        """
        # pylint: disable=no-self-use
        return copy.deepcopy(inputs)

    @protected
    def decode_input_args(self, encoded: Any) -> Any:
        """
        Decode saved input arguments as they came from the saved instance state :class:`plumpy.Bundle`.
        The decoded inputs should contain no reference to the encoded inputs that were passed in.
        This often will mean making a deepcopy of the encoded input dictionary.

        :param encoded:
        :return: The decoded input args
        """
        # pylint: disable=no-self-use
        return copy.deepcopy(encoded)

    def get_status_info(self, out_status_info: dict) -> None:
        out_status_info.update({
            'ctime': self.creation_time,
            'paused': self.paused,
            'process_string': str(self),
            'state': self.state,
            'state_info': str(self._state)
        })<|MERGE_RESOLUTION|>--- conflicted
+++ resolved
@@ -421,15 +421,9 @@
         Will raise if the process is not in the FINISHED state
         """
         try:
-<<<<<<< HEAD
             return self._state.successful  # type: ignore
-        except AttributeError:
-            raise exceptions.InvalidStateError('process is not in the finished state')
-=======
-            return self._state.successful
-        except AttributeError as exception:
+        except AttributeError  as exception:
             raise exceptions.InvalidStateError('process is not in the finished state') from exception
->>>>>>> 6b93aa6a
 
     @property
     def is_successful(self) -> bool:
