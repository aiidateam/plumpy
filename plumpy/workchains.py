--- conflicted
+++ resolved
@@ -89,29 +89,15 @@
         except _PropagateReturn as exception:
             finished, return_value = True, exception.exit_code
 
-<<<<<<< HEAD
         if not finished:
             try:
-                command = processes.Wait(retval, self._do_step, msg="Waiting before next step")
+                command = processes.Wait(return_value, self._do_step, msg="Waiting before next step")
             except ValueError:
-                command = processes.Continue(self._do_step, retval)
+                command = processes.Continue(self._do_step, return_value)
 
             return command
         else:
-            return processes.Stop(retval)
-=======
-        if not finished and (return_value is None or isinstance(return_value, ToContext)):
-
-            if isinstance(return_value, ToContext):
-                self.to_context(**return_value)
-
-            if self._awaitables:
-                return processes.Wait(self._do_step, 'Waiting before next step', self._awaitables)
-            else:
-                return processes.Continue(self._do_step)
-        else:
-            return return_value
->>>>>>> 1dc151bb
+            return processes.Stop(return_value, True)
 
 
 class Stepper(persistence.Savable):
@@ -511,17 +497,11 @@
 
 
 class _PropagateReturn(BaseException):
-
     def __init__(self, exit_code):
         self.exit_code = exit_code
 
 
 class _ReturnStepper(Stepper):
-<<<<<<< HEAD
-    def step(self, param=None):
-        raise _PropagateReturn()
-=======
-
     def __init__(self, return_instruction, workchain):
         super(_ReturnStepper, self).__init__(workchain)
         self._return_instruction = return_instruction
@@ -532,7 +512,6 @@
         in the _Return instruction upon instantiation
         """
         raise _PropagateReturn(self._return_instruction._exit_code)
->>>>>>> 1dc151bb
 
 
 class _Return(_Instruction):
